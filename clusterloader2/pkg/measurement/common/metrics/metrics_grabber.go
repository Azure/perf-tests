/*
Copyright 2021 The Kubernetes Authors.

Licensed under the Apache License, Version 2.0 (the "License");
you may not use this file except in compliance with the License.
You may obtain a copy of the License at

    http://www.apache.org/licenses/LICENSE-2.0

Unless required by applicable law or agreed to in writing, software
distributed under the License is distributed on an "AS IS" BASIS,
WITHOUT WARRANTIES OR CONDITIONS OF ANY KIND, either express or implied.
See the License for the specific language governing permissions and
limitations under the License.
*/

package metrics

import (
	"context"
	"fmt"
	"strings"

	metav1 "k8s.io/apimachinery/pkg/apis/meta/v1"
	"k8s.io/apimachinery/pkg/fields"
	clientset "k8s.io/client-go/kubernetes"
<<<<<<< HEAD
	"k8s.io/kubernetes/pkg/cluster/ports"
=======
>>>>>>> c6ad58de

	"k8s.io/klog/v2"
)

const (
	// kubeSchedulerPort is the default port for the scheduler
	kubeSchedulerPort = 10259
	// kubeControllerManagerPort is the default port for the controller manager
	kubeControllerManagerPort = 10257
)

// Collection is metrics collection of components
type Collection struct {
	APIServerMetrics         APIServerMetrics
	ControllerManagerMetrics ControllerManagerMetrics
	KubeletMetrics           map[string]KubeletMetrics
	SchedulerMetrics         SchedulerMetrics
	ClusterAutoscalerMetrics ClusterAutoscalerMetrics
}

// Grabber provides functions which grab metrics from components
type Grabber struct {
	client                    clientset.Interface
	externalClient            clientset.Interface
	grabFromAPIServer         bool
	grabFromControllerManager bool
	grabFromKubelets          bool
	grabFromScheduler         bool
	grabFromClusterAutoscaler bool
	masterName                string
	registeredMaster          bool
}

// deprecatedMightBeMasterNode returns true if given node is a registered master.
// This code must not be updated to use node role labels, since node role labels
// may not change behavior of the system.
// It has been copied from https://github.com/kubernetes/kubernetes/blob/9e991415386e4cf155a24b1da15becaa390438d8/test/e2e/system/system_utils.go#L27
// as it has been used in future k8s versions.
// TODO(mborsz): Remove dependency on this function.
func deprecatedMightBeMasterNode(nodeName string) bool {
	// We are trying to capture "master(-...)?$" regexp.
	// However, using regexp.MatchString() results even in more than 35%
	// of all space allocations in ControllerManager spent in this function.
	// That's why we are trying to be a bit smarter.
	if strings.HasSuffix(nodeName, "master") {
		return true
	}
	if len(nodeName) >= 10 {
		return strings.HasSuffix(nodeName[:len(nodeName)-3], "master-")
	}
	return false
}

// NewMetricsGrabber returns new metrics which are initialized.
func NewMetricsGrabber(c clientset.Interface, ec clientset.Interface, kubelets bool, scheduler bool, controllers bool, apiServer bool, clusterAutoscaler bool) (*Grabber, error) {
	registeredMaster := false
	masterName := ""
	nodeList, err := c.CoreV1().Nodes().List(context.TODO(), metav1.ListOptions{})
	if err != nil {
		return nil, err
	}
	if len(nodeList.Items) < 1 {
		klog.Warning("Can't find any Nodes in the API server to grab metrics from")
	}
	for _, node := range nodeList.Items {
		if deprecatedMightBeMasterNode(node.Name) {
			registeredMaster = true
			masterName = node.Name
			break
		}
	}
	if !registeredMaster {
		scheduler = false
		controllers = false
		clusterAutoscaler = ec != nil
		if clusterAutoscaler {
			klog.Warningf("Master node is not registered. Grabbing metrics from Scheduler, ControllerManager is disabled.")
		} else {
			klog.Warningf("Master node is not registered. Grabbing metrics from Scheduler, ControllerManager and ClusterAutoscaler is disabled.")
		}
	}

	return &Grabber{
		client:                    c,
		externalClient:            ec,
		grabFromAPIServer:         apiServer,
		grabFromControllerManager: controllers,
		grabFromKubelets:          kubelets,
		grabFromScheduler:         scheduler,
		grabFromClusterAutoscaler: clusterAutoscaler,
		masterName:                masterName,
		registeredMaster:          registeredMaster,
	}, nil
}

// HasRegisteredMaster returns if metrics grabber was able to find a master node
func (g *Grabber) HasRegisteredMaster() bool {
	return g.registeredMaster
}

// GrabFromKubelet returns metrics from kubelet
func (g *Grabber) GrabFromKubelet(nodeName string) (KubeletMetrics, error) {
	nodes, err := g.client.CoreV1().Nodes().List(context.TODO(), metav1.ListOptions{FieldSelector: fields.Set{"metadata.name": nodeName}.AsSelector().String()})
	if err != nil {
		return KubeletMetrics{}, err
	}
	if len(nodes.Items) != 1 {
		return KubeletMetrics{}, fmt.Errorf("error listing nodes with name %v, got %v", nodeName, nodes.Items)
	}
	kubeletPort := nodes.Items[0].Status.DaemonEndpoints.KubeletEndpoint.Port
	return g.grabFromKubeletInternal(nodeName, int(kubeletPort))
}

func (g *Grabber) grabFromKubeletInternal(nodeName string, kubeletPort int) (KubeletMetrics, error) {
	if kubeletPort <= 0 || kubeletPort > 65535 {
		return KubeletMetrics{}, fmt.Errorf("invalid Kubelet port %v. Skipping Kubelet's metrics gathering", kubeletPort)
	}
	output, err := g.getMetricsFromNode(nodeName, int(kubeletPort))
	if err != nil {
		return KubeletMetrics{}, err
	}
	return parseKubeletMetrics(output)
}

// GrabFromScheduler returns metrics from scheduler
func (g *Grabber) GrabFromScheduler() (SchedulerMetrics, error) {
	if !g.registeredMaster {
		return SchedulerMetrics{}, fmt.Errorf("master's Kubelet is not registered. Skipping Scheduler's metrics gathering")
	}
	output, err := g.getMetricsFromPod(g.client, fmt.Sprintf("%v-%v", "kube-scheduler", g.masterName), metav1.NamespaceSystem, kubeSchedulerPort, true)
	if err != nil {
		return SchedulerMetrics{}, err
	}
	return parseSchedulerMetrics(output)
}

// GrabFromClusterAutoscaler returns metrics from cluster autoscaler
func (g *Grabber) GrabFromClusterAutoscaler() (ClusterAutoscalerMetrics, error) {
	if !g.registeredMaster && g.externalClient == nil {
		return ClusterAutoscalerMetrics{}, fmt.Errorf("master's Kubelet is not registered. Skipping ClusterAutoscaler's metrics gathering")
	}
	var client clientset.Interface
	var namespace string
	if g.externalClient != nil {
		client = g.externalClient
		namespace = "kubemark"
	} else {
		client = g.client
		namespace = metav1.NamespaceSystem
	}
	output, err := g.getMetricsFromPod(client, "cluster-autoscaler", namespace, 8085, false)
	if err != nil {
		return ClusterAutoscalerMetrics{}, err
	}
	return parseClusterAutoscalerMetrics(output)
}

// GrabFromControllerManager returns metrics from controller manager
func (g *Grabber) GrabFromControllerManager() (ControllerManagerMetrics, error) {
	if !g.registeredMaster {
		return ControllerManagerMetrics{}, fmt.Errorf("master's Kubelet is not registered. Skipping ControllerManager's metrics gathering")
	}

	podName := fmt.Sprintf("%v-%v", "kube-controller-manager", g.masterName)
<<<<<<< HEAD
	output, err := g.getMetricsFromPod(g.client, podName, metav1.NamespaceSystem, ports.KubeControllerManagerPort, true)
=======
	output, err := g.getMetricsFromPod(g.client, podName, metav1.NamespaceSystem, kubeControllerManagerPort, true)
>>>>>>> c6ad58de
	if err != nil {
		return ControllerManagerMetrics{}, err
	}
	return parseControllerManagerMetrics(output)
}

// GrabFromAPIServer returns metrics from API server
func (g *Grabber) GrabFromAPIServer() (APIServerMetrics, error) {
	output, err := g.getMetricsFromAPIServer()
	if err != nil {
		return APIServerMetrics{}, nil
	}
	return parseAPIServerMetrics(output)
}

// Grab returns metrics from corresponding component
func (g *Grabber) Grab() (Collection, error) {
	result := Collection{}
	var errs []error
	if g.grabFromAPIServer {
		metrics, err := g.GrabFromAPIServer()
		if err != nil {
			errs = append(errs, err)
		} else {
			result.APIServerMetrics = metrics
		}
	}
	if g.grabFromScheduler {
		metrics, err := g.GrabFromScheduler()
		if err != nil {
			errs = append(errs, err)
		} else {
			result.SchedulerMetrics = metrics
		}
	}
	if g.grabFromControllerManager {
		metrics, err := g.GrabFromControllerManager()
		if err != nil {
			errs = append(errs, err)
		} else {
			result.ControllerManagerMetrics = metrics
		}
	}
	if g.grabFromClusterAutoscaler {
		metrics, err := g.GrabFromClusterAutoscaler()
		if err != nil {
			errs = append(errs, err)
		} else {
			result.ClusterAutoscalerMetrics = metrics
		}
	}
	if g.grabFromKubelets {
		result.KubeletMetrics = make(map[string]KubeletMetrics)
		nodes, err := g.client.CoreV1().Nodes().List(context.TODO(), metav1.ListOptions{})
		if err != nil {
			errs = append(errs, err)
		} else {
			for _, node := range nodes.Items {
				kubeletPort := node.Status.DaemonEndpoints.KubeletEndpoint.Port
				metrics, err := g.grabFromKubeletInternal(node.Name, int(kubeletPort))
				if err != nil {
					errs = append(errs, err)
				}
				result.KubeletMetrics[node.Name] = metrics
			}
		}
	}
	if len(errs) > 0 {
		return result, fmt.Errorf("errors while grabbing metrics: %v", errs)
	}
	return result, nil
}

func (g *Grabber) getMetricsFromPod(client clientset.Interface, podName string, namespace string, port int, enableHTTPS bool) (string, error) {
	var name string
	if enableHTTPS {
		name = fmt.Sprintf("https:%s:%d", podName, port)
	} else {
		name = fmt.Sprintf("%s:%d", podName, port)
	}
	rawOutput, err := client.CoreV1().RESTClient().Get().
		Namespace(namespace).
		Resource("pods").
		SubResource("proxy").
		Name(name).
		Suffix("metrics").
		Do(context.TODO()).Raw()
	if err != nil {
		return "", err
	}
	return string(rawOutput), nil
}<|MERGE_RESOLUTION|>--- conflicted
+++ resolved
@@ -24,10 +24,6 @@
 	metav1 "k8s.io/apimachinery/pkg/apis/meta/v1"
 	"k8s.io/apimachinery/pkg/fields"
 	clientset "k8s.io/client-go/kubernetes"
-<<<<<<< HEAD
-	"k8s.io/kubernetes/pkg/cluster/ports"
-=======
->>>>>>> c6ad58de
 
 	"k8s.io/klog/v2"
 )
@@ -192,11 +188,7 @@
 	}
 
 	podName := fmt.Sprintf("%v-%v", "kube-controller-manager", g.masterName)
-<<<<<<< HEAD
-	output, err := g.getMetricsFromPod(g.client, podName, metav1.NamespaceSystem, ports.KubeControllerManagerPort, true)
-=======
 	output, err := g.getMetricsFromPod(g.client, podName, metav1.NamespaceSystem, kubeControllerManagerPort, true)
->>>>>>> c6ad58de
 	if err != nil {
 		return ControllerManagerMetrics{}, err
 	}
