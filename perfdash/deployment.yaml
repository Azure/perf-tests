apiVersion: apps/v1
kind: Deployment
metadata:
  name: perfdash
  namespace: perfdash
  labels:
    app: perfdash
spec:
  selector:
    matchLabels:
      app: perfdash
  template:
    metadata:
      labels:
        app: perfdash
    spec:
      containers:
      - name: perfdash
<<<<<<< HEAD
        image: gcr.io/k8s-staging-perf-tests/perfdash:2.51
=======
        image: gcr.io/k8s-staging-perf-tests/perfdash:2.54
>>>>>>> c6ad58de
        command:
          - /perfdash
          -   --www=true
          -   --dir=/www
          -   --address=0.0.0.0:8080
          -   --builds=100
          -   --githubConfigDir=https://api.github.com/repos/kubernetes/test-infra/contents/config/jobs/kubernetes/sig-scalability
          -   --githubConfigDir=https://api.github.com/repos/kubernetes/test-infra/contents/config/jobs/kubernetes/sig-release/release-branch-jobs
          -   --githubConfigDir=https://api.github.com/repos/kubernetes/test-infra/contents/config/jobs/kubernetes-sigs/sig-windows
          -   --allow-parsers-matching-all-tests=false
        imagePullPolicy: Always
        ports:
        - name: status
          containerPort: 8080
        livenessProbe:
          httpGet:
            path: /
            port: 8080
          initialDelaySeconds: 10
          timeoutSeconds: 1
        resources:
          requests:
            cpu: "3"
            memory: 20Gi
          limits:
            cpu: "3"
            memory: 20Gi
      restartPolicy: Always<|MERGE_RESOLUTION|>--- conflicted
+++ resolved
@@ -16,11 +16,7 @@
     spec:
       containers:
       - name: perfdash
-<<<<<<< HEAD
-        image: gcr.io/k8s-staging-perf-tests/perfdash:2.51
-=======
         image: gcr.io/k8s-staging-perf-tests/perfdash:2.54
->>>>>>> c6ad58de
         command:
           - /perfdash
           -   --www=true
