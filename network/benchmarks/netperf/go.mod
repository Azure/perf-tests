--- conflicted
+++ resolved
@@ -1,20 +1,11 @@
 module k8s.io/perf-tests/network/benchmarks/netperf
 
-<<<<<<< HEAD
-go 1.22.7
-
-require (
-	k8s.io/api v0.31.3
-	k8s.io/apimachinery v0.31.3
-	k8s.io/client-go v0.31.3
-=======
 go 1.24.1
 
 require (
 	k8s.io/api v0.32.3
 	k8s.io/apimachinery v0.32.3
 	k8s.io/client-go v0.32.3
->>>>>>> c6ad58de
 )
 
 require (
@@ -22,50 +13,21 @@
 	github.com/emicklei/go-restful/v3 v3.11.0 // indirect
 	github.com/fxamacker/cbor/v2 v2.7.0 // indirect
 	github.com/go-logr/logr v1.4.2 // indirect
-<<<<<<< HEAD
-	github.com/go-openapi/jsonpointer v0.19.6 // indirect
-	github.com/go-openapi/jsonreference v0.20.2 // indirect
-	github.com/go-openapi/swag v0.22.4 // indirect
-=======
 	github.com/go-openapi/jsonpointer v0.21.0 // indirect
 	github.com/go-openapi/jsonreference v0.20.2 // indirect
 	github.com/go-openapi/swag v0.23.0 // indirect
->>>>>>> c6ad58de
 	github.com/gogo/protobuf v1.3.2 // indirect
 	github.com/golang/protobuf v1.5.4 // indirect
 	github.com/google/gnostic-models v0.6.8 // indirect
 	github.com/google/go-cmp v0.6.0 // indirect
 	github.com/google/gofuzz v1.2.0 // indirect
 	github.com/google/uuid v1.6.0 // indirect
-<<<<<<< HEAD
-	github.com/imdario/mergo v0.3.6 // indirect
-=======
->>>>>>> c6ad58de
 	github.com/josharian/intern v1.0.0 // indirect
 	github.com/json-iterator/go v1.1.12 // indirect
 	github.com/mailru/easyjson v0.7.7 // indirect
 	github.com/modern-go/concurrent v0.0.0-20180306012644-bacd9c7ef1dd // indirect
 	github.com/modern-go/reflect2 v1.0.2 // indirect
 	github.com/munnerz/goautoneg v0.0.0-20191010083416-a7dc8b61c822 // indirect
-<<<<<<< HEAD
-	github.com/spf13/pflag v1.0.5 // indirect
-	github.com/x448/float16 v0.8.4 // indirect
-	golang.org/x/net v0.26.0 // indirect
-	golang.org/x/oauth2 v0.21.0 // indirect
-	golang.org/x/sys v0.21.0 // indirect
-	golang.org/x/term v0.21.0 // indirect
-	golang.org/x/text v0.16.0 // indirect
-	golang.org/x/time v0.3.0 // indirect
-	google.golang.org/protobuf v1.34.2 // indirect
-	gopkg.in/inf.v0 v0.9.1 // indirect
-	gopkg.in/yaml.v2 v2.4.0 // indirect
-	gopkg.in/yaml.v3 v3.0.1 // indirect
-	k8s.io/klog/v2 v2.130.1 // indirect
-	k8s.io/kube-openapi v0.0.0-20240228011516-70dd3763d340 // indirect
-	k8s.io/utils v0.0.0-20240711033017-18e509b52bc8 // indirect
-	sigs.k8s.io/json v0.0.0-20221116044647-bc3834ca7abd // indirect
-	sigs.k8s.io/structured-merge-diff/v4 v4.4.1 // indirect
-=======
 	github.com/pkg/errors v0.9.1 // indirect
 	github.com/spf13/pflag v1.0.5 // indirect
 	github.com/x448/float16 v0.8.4 // indirect
@@ -84,6 +46,5 @@
 	k8s.io/utils v0.0.0-20241104100929-3ea5e8cea738 // indirect
 	sigs.k8s.io/json v0.0.0-20241010143419-9aa6b5e7a4b3 // indirect
 	sigs.k8s.io/structured-merge-diff/v4 v4.4.2 // indirect
->>>>>>> c6ad58de
 	sigs.k8s.io/yaml v1.4.0 // indirect
 )