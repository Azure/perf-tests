--- conflicted
+++ resolved
@@ -78,365 +78,7 @@
 		"(boolean) Run the cleanup resources phase only (use this flag to clean up orphaned resources from a test run)")
 	flag.IntVar(&testFrom, "testFrom", 0, "start from test number testFrom")
 	flag.IntVar(&testTo, "testTo", 5, "end at test number testTo")
-<<<<<<< HEAD
-}
-
-func setupClient() *kubernetes.Clientset {
-	config, err := clientcmd.BuildConfigFromFlags("", kubeConfig)
-	if err != nil {
-		panic(err)
-	}
-	clientset, err := kubernetes.NewForConfig(config)
-	if err != nil {
-		panic(err)
-	}
-
-	return clientset
-}
-
-// getMinions : Only return schedulable/worker nodes
-func getMinionNodes(ctx context.Context, c *kubernetes.Clientset) *api.NodeList {
-	nodes, err := c.CoreV1().Nodes().List(ctx,
-		metav1.ListOptions{
-			FieldSelector: "spec.unschedulable=false",
-		})
-	if err != nil {
-		fmt.Println("Failed to fetch nodes", err)
-		return nil
-	}
-	return nodes
-}
-
-func cleanup(ctx context.Context, c *kubernetes.Clientset) {
-	// Cleanup existing rcs, pods and services in our namespace
-	rcs, err := c.CoreV1().ReplicationControllers(testNamespace).List(ctx, everythingSelector)
-	if err != nil {
-		fmt.Println("Failed to get replication controllers", err)
-		return
-	}
-	for _, rc := range rcs.Items {
-		fmt.Println("Deleting rc", rc.GetName())
-		if err := c.CoreV1().ReplicationControllers(testNamespace).Delete(
-			ctx, rc.GetName(), metav1.DeleteOptions{}); err != nil {
-			fmt.Println("Failed to delete rc", rc.GetName(), err)
-		}
-	}
-	pods, err := c.CoreV1().Pods(testNamespace).List(ctx, everythingSelector)
-	if err != nil {
-		fmt.Println("Failed to get pods", err)
-		return
-	}
-	for _, pod := range pods.Items {
-		fmt.Println("Deleting pod", pod.GetName())
-		if err := c.CoreV1().Pods(testNamespace).Delete(ctx, pod.GetName(), metav1.DeleteOptions{GracePeriodSeconds: new(int64)}); err != nil {
-			fmt.Println("Failed to delete pod", pod.GetName(), err)
-		}
-	}
-	svcs, err := c.CoreV1().Services(testNamespace).List(ctx, everythingSelector)
-	if err != nil {
-		fmt.Println("Failed to get services", err)
-		return
-	}
-	for _, svc := range svcs.Items {
-		fmt.Println("Deleting svc", svc.GetName())
-		err := c.CoreV1().Services(testNamespace).Delete(
-			ctx, svc.GetName(), metav1.DeleteOptions{})
-		if err != nil {
-			fmt.Println("Failed to get service", err)
-		}
-	}
-}
-
-// createServices: Long-winded function to programmatically create our two services
-func createServices(ctx context.Context, c *kubernetes.Clientset) bool {
-	// Create our namespace if not present
-	if _, err := c.CoreV1().Namespaces().Get(ctx, testNamespace, metav1.GetOptions{}); err != nil {
-		_, err := c.CoreV1().Namespaces().Create(ctx, &api.Namespace{ObjectMeta: metav1.ObjectMeta{Name: testNamespace}}, metav1.CreateOptions{})
-		if err != nil {
-			fmt.Println("Failed to create service", err)
-		}
-	}
-
-	// Create the orchestrator service that points to the coordinator pod
-	orchLabels := map[string]string{"app": "netperf-orch"}
-	orchService := &api.Service{
-		ObjectMeta: metav1.ObjectMeta{
-			Name: "netperf-orch",
-		},
-		Spec: api.ServiceSpec{
-			Selector: orchLabels,
-			Ports: []api.ServicePort{{
-				Name:       "netperf-orch",
-				Protocol:   api.ProtocolTCP,
-				Port:       orchestratorPort,
-				TargetPort: intstr.FromInt(orchestratorPort),
-			}},
-			Type: api.ServiceTypeClusterIP,
-		},
-	}
-	if _, err := c.CoreV1().Services(testNamespace).Create(ctx, orchService, metav1.CreateOptions{}); err != nil {
-		fmt.Println("Failed to create orchestrator service", err)
-		return false
-	}
-	fmt.Println("Created orchestrator service")
-
-	// Create the netperf-w2 service that points a clusterIP at the worker 2 pod
-	netperfW2Labels := map[string]string{"app": "netperf-w2"}
-	netperfW2Service := &api.Service{
-		ObjectMeta: metav1.ObjectMeta{
-			Name: "netperf-w2",
-		},
-		Spec: api.ServiceSpec{
-			Selector: netperfW2Labels,
-			Ports: []api.ServicePort{
-				{
-					Name:       "netperf-w2",
-					Protocol:   api.ProtocolTCP,
-					Port:       iperf3Port,
-					TargetPort: intstr.FromInt(iperf3Port),
-				},
-				{
-					Name:       "netperf-w2-qperf19766",
-					Protocol:   api.ProtocolTCP,
-					Port:       qperf19766,
-					TargetPort: intstr.FromInt(qperf19766),
-				},
-				{
-					Name:       "netperf-w2-qperf19765",
-					Protocol:   api.ProtocolTCP,
-					Port:       qperf19765,
-					TargetPort: intstr.FromInt(qperf19765),
-				},
-				{
-					Name:       "netperf-w2-sctp",
-					Protocol:   api.ProtocolSCTP,
-					Port:       iperf3Port,
-					TargetPort: intstr.FromInt(iperf3Port),
-				},
-				{
-					Name:       "netperf-w2-udp",
-					Protocol:   api.ProtocolUDP,
-					Port:       iperf3Port,
-					TargetPort: intstr.FromInt(iperf3Port),
-				},
-				{
-					Name:       "netperf-w2-netperf",
-					Protocol:   api.ProtocolTCP,
-					Port:       netperfPort,
-					TargetPort: intstr.FromInt(netperfPort),
-				},
-			},
-			Type: api.ServiceTypeClusterIP,
-		},
-	}
-	if _, err := c.CoreV1().Services(testNamespace).Create(ctx, netperfW2Service, metav1.CreateOptions{}); err != nil {
-		fmt.Println("Failed to create netperf-w2 service", err)
-		return false
-	}
-	fmt.Println("Created netperf-w2 service")
-	return true
-}
-
-// createRCs - Create replication controllers for all workers and the orchestrator
-func createRCs(ctx context.Context, c *kubernetes.Clientset) bool {
-	// Create the orchestrator RC
-	name := "netperf-orch"
-	fmt.Println("Creating replication controller", name)
-	replicas := int32(1)
-
-	_, err := c.CoreV1().ReplicationControllers(testNamespace).Create(ctx, &api.ReplicationController{
-		ObjectMeta: metav1.ObjectMeta{Name: name},
-		Spec: api.ReplicationControllerSpec{
-			Replicas: &replicas,
-			Selector: map[string]string{"app": name},
-			Template: &api.PodTemplateSpec{
-				ObjectMeta: metav1.ObjectMeta{
-					Labels: map[string]string{"app": name},
-				},
-				Spec: api.PodSpec{
-					Containers: []api.Container{
-						{
-							Name:  name,
-							Image: netperfImage,
-							Ports: []api.ContainerPort{{ContainerPort: orchestratorPort}},
-							Args: []string{
-								"--mode=orchestrator",
-								fmt.Sprintf("--testFrom=%d", testFrom),
-								fmt.Sprintf("--testTo=%d", testTo),
-							},
-							ImagePullPolicy: "Always",
-						},
-					},
-					TerminationGracePeriodSeconds: new(int64),
-				},
-			},
-		},
-	}, metav1.CreateOptions{})
-	if err != nil {
-		fmt.Println("Error creating orchestrator replication controller", err)
-		return false
-	}
-	fmt.Println("Created orchestrator replication controller")
-	for i := 1; i <= 3; i++ {
-		// Bring up pods slowly
-		time.Sleep(3 * time.Second)
-		kubeNode := primaryNode.GetName()
-		if i == 3 {
-			kubeNode = secondaryNode.GetName()
-		}
-		name = fmt.Sprintf("netperf-w%d", i)
-		fmt.Println("Creating replication controller", name)
-		portSpec := []api.ContainerPort{}
-		if i > 1 {
-			// Worker W1 is a client-only pod - no ports are exposed
-			portSpec = append(portSpec, api.ContainerPort{ContainerPort: iperf3Port, Protocol: api.ProtocolTCP})
-			portSpec = append(portSpec, api.ContainerPort{ContainerPort: iperf3Port, Protocol: api.ProtocolSCTP})
-		}
-
-		workerEnv := []api.EnvVar{
-			{Name: "worker", Value: name},
-			{Name: "kubeNode", Value: kubeNode},
-			{Name: "podname", Value: name},
-		}
-
-		replicas := int32(1)
-
-		_, err := c.CoreV1().ReplicationControllers(testNamespace).Create(ctx, &api.ReplicationController{
-			ObjectMeta: metav1.ObjectMeta{Name: name},
-			Spec: api.ReplicationControllerSpec{
-				Replicas: &replicas,
-				Selector: map[string]string{"app": name},
-				Template: &api.PodTemplateSpec{
-					ObjectMeta: metav1.ObjectMeta{
-						Labels: map[string]string{"app": name},
-					},
-					Spec: api.PodSpec{
-						NodeName: kubeNode,
-						Containers: []api.Container{
-							{
-								Name:            name,
-								Image:           netperfImage,
-								Ports:           portSpec,
-								Args:            []string{"--mode=worker"},
-								Env:             workerEnv,
-								ImagePullPolicy: "Always",
-							},
-						},
-						TerminationGracePeriodSeconds: new(int64),
-					},
-				},
-			},
-		}, metav1.CreateOptions{})
-		if err != nil {
-			fmt.Println("Error creating orchestrator replication controller", name, ":", err)
-			return false
-		}
-	}
-
-	return true
-}
-
-func getOrchestratorPodName(pods *api.PodList) string {
-	for _, pod := range pods.Items {
-		if strings.Contains(pod.GetName(), "netperf-orch-") {
-			return pod.GetName()
-		}
-	}
-	return ""
-}
-
-// Retrieve the logs for the pod/container and check if csv data has been generated
-func getCsvResultsFromPod(ctx context.Context, c *kubernetes.Clientset, podName string) *string {
-	body, err := c.CoreV1().Pods(testNamespace).GetLogs(podName, &api.PodLogOptions{Timestamps: false}).DoRaw(ctx)
-	if err != nil {
-		fmt.Printf("Error (%s) reading logs from pod %s", err, podName)
-		return nil
-	}
-	logData := string(body)
-	index := strings.Index(logData, csvDataMarker)
-	endIndex := strings.Index(logData, csvEndDataMarker)
-	if index == -1 || endIndex == -1 {
-		return nil
-	}
-	csvData := string(body[index+len(csvDataMarker)+1 : endIndex])
-	return &csvData
-}
-
-// processCsvData : Process the CSV datafile and generate line and bar graphs
-func processCsvData(csvData *string) bool {
-	t := time.Now().UTC()
-	outputFileDirectory := fmt.Sprintf("results_%s-%s", testNamespace, tag)
-	outputFilePrefix := fmt.Sprintf("%s-%s_%s.", testNamespace, tag, t.Format("20060102150405"))
-	fmt.Printf("Test concluded - CSV raw data written to %s/%scsv\n", outputFileDirectory, outputFilePrefix)
-	if _, err := os.Stat(outputFileDirectory); os.IsNotExist(err) {
-		err := os.Mkdir(outputFileDirectory, 0766)
-		if err != nil {
-			fmt.Println("Error creating directory", err)
-			return false
-		}
-
-	}
-	fd, err := os.OpenFile(fmt.Sprintf("%s/%scsv", outputFileDirectory, outputFilePrefix), os.O_RDWR|os.O_CREATE, 0666)
-	if err != nil {
-		fmt.Println("ERROR writing output CSV datafile", err)
-		return false
-	}
-	_, err = fd.WriteString(*csvData)
-	if err != nil {
-		fmt.Println("Error writing string", err)
-		return false
-	}
-	fd.Close()
-	return true
-}
-
-func executeTests(ctx context.Context, c *kubernetes.Clientset) bool {
-	for i := 0; i < iterations; i++ {
-		cleanup(ctx, c)
-		if !createServices(ctx, c) {
-			fmt.Println("Failed to create services - aborting test")
-			return false
-		}
-		time.Sleep(3 * time.Second)
-		if !createRCs(ctx, c) {
-			fmt.Println("Failed to create replication controllers - aborting test")
-			return false
-		}
-		fmt.Println("Waiting for netperf pods to start up")
-
-		var orchestratorPodName string
-		for len(orchestratorPodName) == 0 {
-			fmt.Println("Waiting for orchestrator pod creation")
-			time.Sleep(60 * time.Second)
-			var pods *api.PodList
-			var err error
-			if pods, err = c.CoreV1().Pods(testNamespace).List(ctx, everythingSelector); err != nil {
-				fmt.Println("Failed to fetch pods - waiting for pod creation", err)
-				continue
-			}
-			orchestratorPodName = getOrchestratorPodName(pods)
-		}
-		fmt.Println("Orchestrator Pod is", orchestratorPodName)
-
-		// The pods orchestrate themselves, we just wait for the results file to show up in the orchestrator container
-		for {
-			// Monitor the orchestrator pod for the CSV results file
-			csvdata := getCsvResultsFromPod(ctx, c, orchestratorPodName)
-			if csvdata == nil {
-				fmt.Println("Scanned orchestrator pod filesystem - no results file found yet...waiting for orchestrator to write CSV file...")
-				time.Sleep(60 * time.Second)
-				continue
-			}
-			if processCsvData(csvdata) {
-				break
-			}
-		}
-		fmt.Printf("TEST RUN (Iteration %d) FINISHED - cleaning up services and pods\n", i)
-	}
-	return false
-=======
 	flag.BoolVar(&jsonOutput, "json", false, "Output JSON data along with CSV data")
->>>>>>> 9316874f
 }
 
 func main() {
@@ -448,22 +90,6 @@
 	fmt.Println("Docker image    : ", netperfImage)
 	fmt.Println("------------------------------------------------------------")
 
-<<<<<<< HEAD
-	ctx := context.Background()
-
-	var c *kubernetes.Clientset
-	if c = setupClient(); c == nil {
-		fmt.Println("Failed to setup REST client to Kubernetes cluster")
-		return
-	}
-	if cleanupOnly {
-		cleanup(ctx, c)
-		return
-	}
-	nodes := getMinionNodes(ctx, c)
-	if nodes == nil {
-		return
-=======
 	testParams := lib.TestParams{
 		Iterations:    iterations,
 		Tag:           tag,
@@ -479,19 +105,10 @@
 	if err != nil {
 		fmt.Println(err)
 		os.Exit(1)
->>>>>>> 9316874f
 	}
 	fmt.Println("Results :")
 	for _, result := range results {
 		fmt.Println("CSV Result File  : ", result.CsvResultFile)
 		fmt.Println("JSON Result File : ", result.JsonResultFile)
 	}
-<<<<<<< HEAD
-	primaryNode = nodes.Items[0]
-	secondaryNode = nodes.Items[1]
-	fmt.Printf("Selected primary,secondary nodes = (%s, %s)\n", primaryNode.GetName(), secondaryNode.GetName())
-	executeTests(ctx, c)
-	cleanup(ctx, c)
-=======
->>>>>>> 9316874f
 }