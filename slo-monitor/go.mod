--- conflicted
+++ resolved
@@ -3,15 +3,6 @@
 go 1.24.1
 
 require (
-<<<<<<< HEAD
-	github.com/golang/glog v1.2.3
-	github.com/prometheus/client_golang v1.20.5
-	github.com/spf13/pflag v1.0.5
-	k8s.io/api v0.31.3
-	k8s.io/apimachinery v0.31.3
-	k8s.io/client-go v0.31.3
-	k8s.io/kubernetes v1.31.3
-=======
 	github.com/golang/glog v1.2.4
 	github.com/prometheus/client_golang v1.22.0
 	github.com/spf13/pflag v1.0.6
@@ -19,7 +10,6 @@
 	k8s.io/apimachinery v0.32.3
 	k8s.io/client-go v0.32.3
 	k8s.io/kubernetes v1.32.3
->>>>>>> c6ad58de
 )
 
 require (
