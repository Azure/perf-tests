module k8s.io/perf-tests/dns/jsonify

go 1.24.1

require (
<<<<<<< HEAD
	github.com/golang/glog v1.2.3
	gopkg.in/yaml.v2 v2.4.0
	k8s.io/kubernetes v1.31.3
=======
	github.com/golang/glog v1.2.4
	gopkg.in/yaml.v2 v2.4.0
	k8s.io/kubernetes v1.32.3
>>>>>>> c6ad58de
)<|MERGE_RESOLUTION|>--- conflicted
+++ resolved
@@ -3,13 +3,7 @@
 go 1.24.1
 
 require (
-<<<<<<< HEAD
-	github.com/golang/glog v1.2.3
-	gopkg.in/yaml.v2 v2.4.0
-	k8s.io/kubernetes v1.31.3
-=======
 	github.com/golang/glog v1.2.4
 	gopkg.in/yaml.v2 v2.4.0
 	k8s.io/kubernetes v1.32.3
->>>>>>> c6ad58de
 )