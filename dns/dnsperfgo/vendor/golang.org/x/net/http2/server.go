// Copyright 2014 The Go Authors. All rights reserved.
// Use of this source code is governed by a BSD-style
// license that can be found in the LICENSE file.

// TODO: turn off the serve goroutine when idle, so
// an idle conn only has the readFrames goroutine active. (which could
// also be optimized probably to pin less memory in crypto/tls). This
// would involve tracking when the serve goroutine is active (atomic
// int32 read/CAS probably?) and starting it up when frames arrive,
// and shutting it down when all handlers exit. the occasional PING
// packets could use time.AfterFunc to call sc.wakeStartServeLoop()
// (which is a no-op if already running) and then queue the PING write
// as normal. The serve loop would then exit in most cases (if no
// Handlers running) and not be woken up again until the PING packet
// returns.

// TODO (maybe): add a mechanism for Handlers to going into
// half-closed-local mode (rw.(io.Closer) test?) but not exit their
// handler, and continue to be able to read from the
// Request.Body. This would be a somewhat semantic change from HTTP/1
// (or at least what we expose in net/http), so I'd probably want to
// add it there too. For now, this package says that returning from
// the Handler ServeHTTP function means you're both done reading and
// done writing, without a way to stop just one or the other.

package http2

import (
	"bufio"
	"bytes"
	"context"
	"crypto/rand"
	"crypto/tls"
	"errors"
	"fmt"
	"io"
	"log"
	"math"
	"net"
	"net/http"
	"net/textproto"
	"net/url"
	"os"
	"reflect"
	"runtime"
	"strconv"
	"strings"
	"sync"
	"time"

	"golang.org/x/net/http/httpguts"
	"golang.org/x/net/http2/hpack"
	"golang.org/x/net/internal/httpcommon"
)

const (
	prefaceTimeout        = 10 * time.Second
	firstSettingsTimeout  = 2 * time.Second // should be in-flight with preface anyway
	handlerChunkWriteSize = 4 << 10
	defaultMaxStreams     = 250 // TODO: make this 100 as the GFE seems to?

	// maxQueuedControlFrames is the maximum number of control frames like
	// SETTINGS, PING and RST_STREAM that will be queued for writing before
	// the connection is closed to prevent memory exhaustion attacks.
	maxQueuedControlFrames = 10000
)

var (
	errClientDisconnected = errors.New("client disconnected")
	errClosedBody         = errors.New("body closed by handler")
	errHandlerComplete    = errors.New("http2: request body closed due to handler exiting")
	errStreamClosed       = errors.New("http2: stream closed")
)

var responseWriterStatePool = sync.Pool{
	New: func() interface{} {
		rws := &responseWriterState{}
		rws.bw = bufio.NewWriterSize(chunkWriter{rws}, handlerChunkWriteSize)
		return rws
	},
}

// Test hooks.
var (
	testHookOnConn        func()
	testHookGetServerConn func(*serverConn)
	testHookOnPanicMu     *sync.Mutex // nil except in tests
	testHookOnPanic       func(sc *serverConn, panicVal interface{}) (rePanic bool)
)

// Server is an HTTP/2 server.
type Server struct {
	// MaxHandlers limits the number of http.Handler ServeHTTP goroutines
	// which may run at a time over all connections.
	// Negative or zero no limit.
	// TODO: implement
	MaxHandlers int

	// MaxConcurrentStreams optionally specifies the number of
	// concurrent streams that each client may have open at a
	// time. This is unrelated to the number of http.Handler goroutines
	// which may be active globally, which is MaxHandlers.
	// If zero, MaxConcurrentStreams defaults to at least 100, per
	// the HTTP/2 spec's recommendations.
	MaxConcurrentStreams uint32

	// MaxDecoderHeaderTableSize optionally specifies the http2
	// SETTINGS_HEADER_TABLE_SIZE to send in the initial settings frame. It
	// informs the remote endpoint of the maximum size of the header compression
	// table used to decode header blocks, in octets. If zero, the default value
	// of 4096 is used.
	MaxDecoderHeaderTableSize uint32

	// MaxEncoderHeaderTableSize optionally specifies an upper limit for the
	// header compression table used for encoding request headers. Received
	// SETTINGS_HEADER_TABLE_SIZE settings are capped at this limit. If zero,
	// the default value of 4096 is used.
	MaxEncoderHeaderTableSize uint32

	// MaxReadFrameSize optionally specifies the largest frame
	// this server is willing to read. A valid value is between
	// 16k and 16M, inclusive. If zero or otherwise invalid, a
	// default value is used.
	MaxReadFrameSize uint32

	// PermitProhibitedCipherSuites, if true, permits the use of
	// cipher suites prohibited by the HTTP/2 spec.
	PermitProhibitedCipherSuites bool

	// IdleTimeout specifies how long until idle clients should be
	// closed with a GOAWAY frame. PING frames are not considered
	// activity for the purposes of IdleTimeout.
	// If zero or negative, there is no timeout.
	IdleTimeout time.Duration

	// ReadIdleTimeout is the timeout after which a health check using a ping
	// frame will be carried out if no frame is received on the connection.
	// If zero, no health check is performed.
	ReadIdleTimeout time.Duration

	// PingTimeout is the timeout after which the connection will be closed
	// if a response to a ping is not received.
	// If zero, a default of 15 seconds is used.
	PingTimeout time.Duration

	// WriteByteTimeout is the timeout after which a connection will be
	// closed if no data can be written to it. The timeout begins when data is
	// available to write, and is extended whenever any bytes are written.
	// If zero or negative, there is no timeout.
	WriteByteTimeout time.Duration

	// MaxUploadBufferPerConnection is the size of the initial flow
	// control window for each connections. The HTTP/2 spec does not
	// allow this to be smaller than 65535 or larger than 2^32-1.
	// If the value is outside this range, a default value will be
	// used instead.
	MaxUploadBufferPerConnection int32

	// MaxUploadBufferPerStream is the size of the initial flow control
	// window for each stream. The HTTP/2 spec does not allow this to
	// be larger than 2^32-1. If the value is zero or larger than the
	// maximum, a default value will be used instead.
	MaxUploadBufferPerStream int32

	// NewWriteScheduler constructs a write scheduler for a connection.
	// If nil, a default scheduler is chosen.
	NewWriteScheduler func() WriteScheduler

	// CountError, if non-nil, is called on HTTP/2 server errors.
	// It's intended to increment a metric for monitoring, such
	// as an expvar or Prometheus metric.
	// The errType consists of only ASCII word characters.
	CountError func(errType string)

	// Internal state. This is a pointer (rather than embedded directly)
	// so that we don't embed a Mutex in this struct, which will make the
	// struct non-copyable, which might break some callers.
	state *serverInternalState

	// Synchronization group used for testing.
	// Outside of tests, this is nil.
	group synctestGroupInterface
}

func (s *Server) markNewGoroutine() {
	if s.group != nil {
		s.group.Join()
	}
}

func (s *Server) now() time.Time {
	if s.group != nil {
		return s.group.Now()
	}
	return time.Now()
}

// newTimer creates a new time.Timer, or a synthetic timer in tests.
func (s *Server) newTimer(d time.Duration) timer {
	if s.group != nil {
		return s.group.NewTimer(d)
	}
	return timeTimer{time.NewTimer(d)}
}

// afterFunc creates a new time.AfterFunc timer, or a synthetic timer in tests.
func (s *Server) afterFunc(d time.Duration, f func()) timer {
	if s.group != nil {
		return s.group.AfterFunc(d, f)
	}
	return timeTimer{time.AfterFunc(d, f)}
}

type serverInternalState struct {
	mu          sync.Mutex
	activeConns map[*serverConn]struct{}
}

func (s *serverInternalState) registerConn(sc *serverConn) {
	if s == nil {
		return // if the Server was used without calling ConfigureServer
	}
	s.mu.Lock()
	s.activeConns[sc] = struct{}{}
	s.mu.Unlock()
}

func (s *serverInternalState) unregisterConn(sc *serverConn) {
	if s == nil {
		return // if the Server was used without calling ConfigureServer
	}
	s.mu.Lock()
	delete(s.activeConns, sc)
	s.mu.Unlock()
}

func (s *serverInternalState) startGracefulShutdown() {
	if s == nil {
		return // if the Server was used without calling ConfigureServer
	}
	s.mu.Lock()
	for sc := range s.activeConns {
		sc.startGracefulShutdown()
	}
	s.mu.Unlock()
}

// ConfigureServer adds HTTP/2 support to a net/http Server.
//
// The configuration conf may be nil.
//
// ConfigureServer must be called before s begins serving.
func ConfigureServer(s *http.Server, conf *Server) error {
	if s == nil {
		panic("nil *http.Server")
	}
	if conf == nil {
		conf = new(Server)
	}
	conf.state = &serverInternalState{activeConns: make(map[*serverConn]struct{})}
	if h1, h2 := s, conf; h2.IdleTimeout == 0 {
		if h1.IdleTimeout != 0 {
			h2.IdleTimeout = h1.IdleTimeout
		} else {
			h2.IdleTimeout = h1.ReadTimeout
		}
	}
	s.RegisterOnShutdown(conf.state.startGracefulShutdown)

	if s.TLSConfig == nil {
		s.TLSConfig = new(tls.Config)
	} else if s.TLSConfig.CipherSuites != nil && s.TLSConfig.MinVersion < tls.VersionTLS13 {
		// If they already provided a TLS 1.0–1.2 CipherSuite list, return an
		// error if it is missing ECDHE_RSA_WITH_AES_128_GCM_SHA256 or
		// ECDHE_ECDSA_WITH_AES_128_GCM_SHA256.
		haveRequired := false
		for _, cs := range s.TLSConfig.CipherSuites {
			switch cs {
			case tls.TLS_ECDHE_RSA_WITH_AES_128_GCM_SHA256,
				// Alternative MTI cipher to not discourage ECDSA-only servers.
				// See http://golang.org/cl/30721 for further information.
				tls.TLS_ECDHE_ECDSA_WITH_AES_128_GCM_SHA256:
				haveRequired = true
			}
		}
		if !haveRequired {
			return fmt.Errorf("http2: TLSConfig.CipherSuites is missing an HTTP/2-required AES_128_GCM_SHA256 cipher (need at least one of TLS_ECDHE_RSA_WITH_AES_128_GCM_SHA256 or TLS_ECDHE_ECDSA_WITH_AES_128_GCM_SHA256)")
		}
	}

	// Note: not setting MinVersion to tls.VersionTLS12,
	// as we don't want to interfere with HTTP/1.1 traffic
	// on the user's server. We enforce TLS 1.2 later once
	// we accept a connection. Ideally this should be done
	// during next-proto selection, but using TLS <1.2 with
	// HTTP/2 is still the client's bug.

	s.TLSConfig.PreferServerCipherSuites = true

	if !strSliceContains(s.TLSConfig.NextProtos, NextProtoTLS) {
		s.TLSConfig.NextProtos = append(s.TLSConfig.NextProtos, NextProtoTLS)
	}
	if !strSliceContains(s.TLSConfig.NextProtos, "http/1.1") {
		s.TLSConfig.NextProtos = append(s.TLSConfig.NextProtos, "http/1.1")
	}

	if s.TLSNextProto == nil {
		s.TLSNextProto = map[string]func(*http.Server, *tls.Conn, http.Handler){}
	}
	protoHandler := func(hs *http.Server, c net.Conn, h http.Handler, sawClientPreface bool) {
		if testHookOnConn != nil {
			testHookOnConn()
		}
		// The TLSNextProto interface predates contexts, so
		// the net/http package passes down its per-connection
		// base context via an exported but unadvertised
		// method on the Handler. This is for internal
		// net/http<=>http2 use only.
		var ctx context.Context
		type baseContexter interface {
			BaseContext() context.Context
		}
		if bc, ok := h.(baseContexter); ok {
			ctx = bc.BaseContext()
		}
		conf.ServeConn(c, &ServeConnOpts{
			Context:          ctx,
			Handler:          h,
			BaseConfig:       hs,
			SawClientPreface: sawClientPreface,
		})
	}
	s.TLSNextProto[NextProtoTLS] = func(hs *http.Server, c *tls.Conn, h http.Handler) {
		protoHandler(hs, c, h, false)
	}
	// The "unencrypted_http2" TLSNextProto key is used to pass off non-TLS HTTP/2 conns.
	//
	// A connection passed in this method has already had the HTTP/2 preface read from it.
	s.TLSNextProto[nextProtoUnencryptedHTTP2] = func(hs *http.Server, c *tls.Conn, h http.Handler) {
		nc, err := unencryptedNetConnFromTLSConn(c)
		if err != nil {
			if lg := hs.ErrorLog; lg != nil {
				lg.Print(err)
			} else {
				log.Print(err)
			}
			go c.Close()
			return
		}
		protoHandler(hs, nc, h, true)
	}
	return nil
}

// ServeConnOpts are options for the Server.ServeConn method.
type ServeConnOpts struct {
	// Context is the base context to use.
	// If nil, context.Background is used.
	Context context.Context

	// BaseConfig optionally sets the base configuration
	// for values. If nil, defaults are used.
	BaseConfig *http.Server

	// Handler specifies which handler to use for processing
	// requests. If nil, BaseConfig.Handler is used. If BaseConfig
	// or BaseConfig.Handler is nil, http.DefaultServeMux is used.
	Handler http.Handler

	// UpgradeRequest is an initial request received on a connection
	// undergoing an h2c upgrade. The request body must have been
	// completely read from the connection before calling ServeConn,
	// and the 101 Switching Protocols response written.
	UpgradeRequest *http.Request

	// Settings is the decoded contents of the HTTP2-Settings header
	// in an h2c upgrade request.
	Settings []byte

	// SawClientPreface is set if the HTTP/2 connection preface
	// has already been read from the connection.
	SawClientPreface bool
}

func (o *ServeConnOpts) context() context.Context {
	if o != nil && o.Context != nil {
		return o.Context
	}
	return context.Background()
}

func (o *ServeConnOpts) baseConfig() *http.Server {
	if o != nil && o.BaseConfig != nil {
		return o.BaseConfig
	}
	return new(http.Server)
}

func (o *ServeConnOpts) handler() http.Handler {
	if o != nil {
		if o.Handler != nil {
			return o.Handler
		}
		if o.BaseConfig != nil && o.BaseConfig.Handler != nil {
			return o.BaseConfig.Handler
		}
	}
	return http.DefaultServeMux
}

// ServeConn serves HTTP/2 requests on the provided connection and
// blocks until the connection is no longer readable.
//
// ServeConn starts speaking HTTP/2 assuming that c has not had any
// reads or writes. It writes its initial settings frame and expects
// to be able to read the preface and settings frame from the
// client. If c has a ConnectionState method like a *tls.Conn, the
// ConnectionState is used to verify the TLS ciphersuite and to set
// the Request.TLS field in Handlers.
//
// ServeConn does not support h2c by itself. Any h2c support must be
// implemented in terms of providing a suitably-behaving net.Conn.
//
// The opts parameter is optional. If nil, default values are used.
func (s *Server) ServeConn(c net.Conn, opts *ServeConnOpts) {
	s.serveConn(c, opts, nil)
}

func (s *Server) serveConn(c net.Conn, opts *ServeConnOpts, newf func(*serverConn)) {
	baseCtx, cancel := serverConnBaseContext(c, opts)
	defer cancel()

	http1srv := opts.baseConfig()
	conf := configFromServer(http1srv, s)
	sc := &serverConn{
		srv:                         s,
		hs:                          http1srv,
		conn:                        c,
		baseCtx:                     baseCtx,
		remoteAddrStr:               c.RemoteAddr().String(),
		bw:                          newBufferedWriter(s.group, c, conf.WriteByteTimeout),
		handler:                     opts.handler(),
		streams:                     make(map[uint32]*stream),
		readFrameCh:                 make(chan readFrameResult),
		wantWriteFrameCh:            make(chan FrameWriteRequest, 8),
		serveMsgCh:                  make(chan interface{}, 8),
		wroteFrameCh:                make(chan frameWriteResult, 1), // buffered; one send in writeFrameAsync
		bodyReadCh:                  make(chan bodyReadMsg),         // buffering doesn't matter either way
		doneServing:                 make(chan struct{}),
		clientMaxStreams:            math.MaxUint32, // Section 6.5.2: "Initially, there is no limit to this value"
		advMaxStreams:               conf.MaxConcurrentStreams,
		initialStreamSendWindowSize: initialWindowSize,
		initialStreamRecvWindowSize: conf.MaxUploadBufferPerStream,
		maxFrameSize:                initialMaxFrameSize,
		pingTimeout:                 conf.PingTimeout,
		countErrorFunc:              conf.CountError,
		serveG:                      newGoroutineLock(),
		pushEnabled:                 true,
		sawClientPreface:            opts.SawClientPreface,
	}
	if newf != nil {
		newf(sc)
	}

	s.state.registerConn(sc)
	defer s.state.unregisterConn(sc)

	// The net/http package sets the write deadline from the
	// http.Server.WriteTimeout during the TLS handshake, but then
	// passes the connection off to us with the deadline already set.
	// Write deadlines are set per stream in serverConn.newStream.
	// Disarm the net.Conn write deadline here.
	if sc.hs.WriteTimeout > 0 {
		sc.conn.SetWriteDeadline(time.Time{})
	}

	if s.NewWriteScheduler != nil {
		sc.writeSched = s.NewWriteScheduler()
	} else {
		sc.writeSched = newRoundRobinWriteScheduler()
	}

	// These start at the RFC-specified defaults. If there is a higher
	// configured value for inflow, that will be updated when we send a
	// WINDOW_UPDATE shortly after sending SETTINGS.
	sc.flow.add(initialWindowSize)
	sc.inflow.init(initialWindowSize)
	sc.hpackEncoder = hpack.NewEncoder(&sc.headerWriteBuf)
	sc.hpackEncoder.SetMaxDynamicTableSizeLimit(conf.MaxEncoderHeaderTableSize)

	fr := NewFramer(sc.bw, c)
	if conf.CountError != nil {
		fr.countError = conf.CountError
	}
	fr.ReadMetaHeaders = hpack.NewDecoder(conf.MaxDecoderHeaderTableSize, nil)
	fr.MaxHeaderListSize = sc.maxHeaderListSize()
	fr.SetMaxReadFrameSize(conf.MaxReadFrameSize)
	sc.framer = fr

	if tc, ok := c.(connectionStater); ok {
		sc.tlsState = new(tls.ConnectionState)
		*sc.tlsState = tc.ConnectionState()
		// 9.2 Use of TLS Features
		// An implementation of HTTP/2 over TLS MUST use TLS
		// 1.2 or higher with the restrictions on feature set
		// and cipher suite described in this section. Due to
		// implementation limitations, it might not be
		// possible to fail TLS negotiation. An endpoint MUST
		// immediately terminate an HTTP/2 connection that
		// does not meet the TLS requirements described in
		// this section with a connection error (Section
		// 5.4.1) of type INADEQUATE_SECURITY.
		if sc.tlsState.Version < tls.VersionTLS12 {
			sc.rejectConn(ErrCodeInadequateSecurity, "TLS version too low")
			return
		}

		if sc.tlsState.ServerName == "" {
			// Client must use SNI, but we don't enforce that anymore,
			// since it was causing problems when connecting to bare IP
			// addresses during development.
			//
			// TODO: optionally enforce? Or enforce at the time we receive
			// a new request, and verify the ServerName matches the :authority?
			// But that precludes proxy situations, perhaps.
			//
			// So for now, do nothing here again.
		}

		if !conf.PermitProhibitedCipherSuites && isBadCipher(sc.tlsState.CipherSuite) {
			// "Endpoints MAY choose to generate a connection error
			// (Section 5.4.1) of type INADEQUATE_SECURITY if one of
			// the prohibited cipher suites are negotiated."
			//
			// We choose that. In my opinion, the spec is weak
			// here. It also says both parties must support at least
			// TLS_ECDHE_RSA_WITH_AES_128_GCM_SHA256 so there's no
			// excuses here. If we really must, we could allow an
			// "AllowInsecureWeakCiphers" option on the server later.
			// Let's see how it plays out first.
			sc.rejectConn(ErrCodeInadequateSecurity, fmt.Sprintf("Prohibited TLS 1.2 Cipher Suite: %x", sc.tlsState.CipherSuite))
			return
		}
	}

	if opts.Settings != nil {
		fr := &SettingsFrame{
			FrameHeader: FrameHeader{valid: true},
			p:           opts.Settings,
		}
		if err := fr.ForeachSetting(sc.processSetting); err != nil {
			sc.rejectConn(ErrCodeProtocol, "invalid settings")
			return
		}
		opts.Settings = nil
	}

	if hook := testHookGetServerConn; hook != nil {
		hook(sc)
	}

	if opts.UpgradeRequest != nil {
		sc.upgradeRequest(opts.UpgradeRequest)
		opts.UpgradeRequest = nil
	}

	sc.serve(conf)
}

func serverConnBaseContext(c net.Conn, opts *ServeConnOpts) (ctx context.Context, cancel func()) {
	ctx, cancel = context.WithCancel(opts.context())
	ctx = context.WithValue(ctx, http.LocalAddrContextKey, c.LocalAddr())
	if hs := opts.baseConfig(); hs != nil {
		ctx = context.WithValue(ctx, http.ServerContextKey, hs)
	}
	return
}

func (sc *serverConn) rejectConn(err ErrCode, debug string) {
	sc.vlogf("http2: server rejecting conn: %v, %s", err, debug)
	// ignoring errors. hanging up anyway.
	sc.framer.WriteGoAway(0, err, []byte(debug))
	sc.bw.Flush()
	sc.conn.Close()
}

type serverConn struct {
	// Immutable:
	srv              *Server
	hs               *http.Server
	conn             net.Conn
	bw               *bufferedWriter // writing to conn
	handler          http.Handler
	baseCtx          context.Context
	framer           *Framer
	doneServing      chan struct{}          // closed when serverConn.serve ends
	readFrameCh      chan readFrameResult   // written by serverConn.readFrames
	wantWriteFrameCh chan FrameWriteRequest // from handlers -> serve
	wroteFrameCh     chan frameWriteResult  // from writeFrameAsync -> serve, tickles more frame writes
	bodyReadCh       chan bodyReadMsg       // from handlers -> serve
	serveMsgCh       chan interface{}       // misc messages & code to send to / run on the serve loop
	flow             outflow                // conn-wide (not stream-specific) outbound flow control
	inflow           inflow                 // conn-wide inbound flow control
	tlsState         *tls.ConnectionState   // shared by all handlers, like net/http
	remoteAddrStr    string
	writeSched       WriteScheduler
	countErrorFunc   func(errType string)

	// Everything following is owned by the serve loop; use serveG.check():
	serveG                      goroutineLock // used to verify funcs are on serve()
	pushEnabled                 bool
	sawClientPreface            bool // preface has already been read, used in h2c upgrade
	sawFirstSettings            bool // got the initial SETTINGS frame after the preface
	needToSendSettingsAck       bool
	unackedSettings             int    // how many SETTINGS have we sent without ACKs?
	queuedControlFrames         int    // control frames in the writeSched queue
	clientMaxStreams            uint32 // SETTINGS_MAX_CONCURRENT_STREAMS from client (our PUSH_PROMISE limit)
	advMaxStreams               uint32 // our SETTINGS_MAX_CONCURRENT_STREAMS advertised the client
	curClientStreams            uint32 // number of open streams initiated by the client
	curPushedStreams            uint32 // number of open streams initiated by server push
	curHandlers                 uint32 // number of running handler goroutines
	maxClientStreamID           uint32 // max ever seen from client (odd), or 0 if there have been no client requests
	maxPushPromiseID            uint32 // ID of the last push promise (even), or 0 if there have been no pushes
	streams                     map[uint32]*stream
	unstartedHandlers           []unstartedHandler
	initialStreamSendWindowSize int32
	initialStreamRecvWindowSize int32
	maxFrameSize                int32
	peerMaxHeaderListSize       uint32            // zero means unknown (default)
	canonHeader                 map[string]string // http2-lower-case -> Go-Canonical-Case
	canonHeaderKeysSize         int               // canonHeader keys size in bytes
	writingFrame                bool              // started writing a frame (on serve goroutine or separate)
	writingFrameAsync           bool              // started a frame on its own goroutine but haven't heard back on wroteFrameCh
	needsFrameFlush             bool              // last frame write wasn't a flush
	inGoAway                    bool              // we've started to or sent GOAWAY
	inFrameScheduleLoop         bool              // whether we're in the scheduleFrameWrite loop
	needToSendGoAway            bool              // we need to schedule a GOAWAY frame write
	pingSent                    bool
	sentPingData                [8]byte
	goAwayCode                  ErrCode
	shutdownTimer               timer // nil until used
	idleTimer                   timer // nil if unused
	readIdleTimeout             time.Duration
	pingTimeout                 time.Duration
	readIdleTimer               timer // nil if unused

	// Owned by the writeFrameAsync goroutine:
	headerWriteBuf bytes.Buffer
	hpackEncoder   *hpack.Encoder

	// Used by startGracefulShutdown.
	shutdownOnce sync.Once
}

func (sc *serverConn) maxHeaderListSize() uint32 {
	n := sc.hs.MaxHeaderBytes
	if n <= 0 {
		n = http.DefaultMaxHeaderBytes
	}
	return uint32(adjustHTTP1MaxHeaderSize(int64(n)))
}

func (sc *serverConn) curOpenStreams() uint32 {
	sc.serveG.check()
	return sc.curClientStreams + sc.curPushedStreams
}

// stream represents a stream. This is the minimal metadata needed by
// the serve goroutine. Most of the actual stream state is owned by
// the http.Handler's goroutine in the responseWriter. Because the
// responseWriter's responseWriterState is recycled at the end of a
// handler, this struct intentionally has no pointer to the
// *responseWriter{,State} itself, as the Handler ending nils out the
// responseWriter's state field.
type stream struct {
	// immutable:
	sc        *serverConn
	id        uint32
	body      *pipe       // non-nil if expecting DATA frames
	cw        closeWaiter // closed wait stream transitions to closed state
	ctx       context.Context
	cancelCtx func()

	// owned by serverConn's serve loop:
	bodyBytes        int64   // body bytes seen so far
	declBodyBytes    int64   // or -1 if undeclared
	flow             outflow // limits writing from Handler to client
	inflow           inflow  // what the client is allowed to POST/etc to us
	state            streamState
	resetQueued      bool  // RST_STREAM queued for write; set by sc.resetStream
	gotTrailerHeader bool  // HEADER frame for trailers was seen
	wroteHeaders     bool  // whether we wrote headers (not status 100)
	readDeadline     timer // nil if unused
	writeDeadline    timer // nil if unused
	closeErr         error // set before cw is closed

	trailer    http.Header // accumulated trailers
	reqTrailer http.Header // handler's Request.Trailer
}

func (sc *serverConn) Framer() *Framer  { return sc.framer }
func (sc *serverConn) CloseConn() error { return sc.conn.Close() }
func (sc *serverConn) Flush() error     { return sc.bw.Flush() }
func (sc *serverConn) HeaderEncoder() (*hpack.Encoder, *bytes.Buffer) {
	return sc.hpackEncoder, &sc.headerWriteBuf
}

func (sc *serverConn) state(streamID uint32) (streamState, *stream) {
	sc.serveG.check()
	// http://tools.ietf.org/html/rfc7540#section-5.1
	if st, ok := sc.streams[streamID]; ok {
		return st.state, st
	}
	// "The first use of a new stream identifier implicitly closes all
	// streams in the "idle" state that might have been initiated by
	// that peer with a lower-valued stream identifier. For example, if
	// a client sends a HEADERS frame on stream 7 without ever sending a
	// frame on stream 5, then stream 5 transitions to the "closed"
	// state when the first frame for stream 7 is sent or received."
	if streamID%2 == 1 {
		if streamID <= sc.maxClientStreamID {
			return stateClosed, nil
		}
	} else {
		if streamID <= sc.maxPushPromiseID {
			return stateClosed, nil
		}
	}
	return stateIdle, nil
}

// setConnState calls the net/http ConnState hook for this connection, if configured.
// Note that the net/http package does StateNew and StateClosed for us.
// There is currently no plan for StateHijacked or hijacking HTTP/2 connections.
func (sc *serverConn) setConnState(state http.ConnState) {
	if sc.hs.ConnState != nil {
		sc.hs.ConnState(sc.conn, state)
	}
}

func (sc *serverConn) vlogf(format string, args ...interface{}) {
	if VerboseLogs {
		sc.logf(format, args...)
	}
}

func (sc *serverConn) logf(format string, args ...interface{}) {
	if lg := sc.hs.ErrorLog; lg != nil {
		lg.Printf(format, args...)
	} else {
		log.Printf(format, args...)
	}
}

// errno returns v's underlying uintptr, else 0.
//
// TODO: remove this helper function once http2 can use build
// tags. See comment in isClosedConnError.
func errno(v error) uintptr {
	if rv := reflect.ValueOf(v); rv.Kind() == reflect.Uintptr {
		return uintptr(rv.Uint())
	}
	return 0
}

// isClosedConnError reports whether err is an error from use of a closed
// network connection.
func isClosedConnError(err error) bool {
	if err == nil {
		return false
	}

	if errors.Is(err, net.ErrClosed) {
		return true
	}

	// TODO(bradfitz): x/tools/cmd/bundle doesn't really support
	// build tags, so I can't make an http2_windows.go file with
	// Windows-specific stuff. Fix that and move this, once we
	// have a way to bundle this into std's net/http somehow.
	if runtime.GOOS == "windows" {
		if oe, ok := err.(*net.OpError); ok && oe.Op == "read" {
			if se, ok := oe.Err.(*os.SyscallError); ok && se.Syscall == "wsarecv" {
				const WSAECONNABORTED = 10053
				const WSAECONNRESET = 10054
				if n := errno(se.Err); n == WSAECONNRESET || n == WSAECONNABORTED {
					return true
				}
			}
		}
	}
	return false
}

func (sc *serverConn) condlogf(err error, format string, args ...interface{}) {
	if err == nil {
		return
	}
	if err == io.EOF || err == io.ErrUnexpectedEOF || isClosedConnError(err) || err == errPrefaceTimeout {
		// Boring, expected errors.
		sc.vlogf(format, args...)
	} else {
		sc.logf(format, args...)
	}
}

// maxCachedCanonicalHeadersKeysSize is an arbitrarily-chosen limit on the size
// of the entries in the canonHeader cache.
// This should be larger than the size of unique, uncommon header keys likely to
// be sent by the peer, while not so high as to permit unreasonable memory usage
// if the peer sends an unbounded number of unique header keys.
const maxCachedCanonicalHeadersKeysSize = 2048

func (sc *serverConn) canonicalHeader(v string) string {
	sc.serveG.check()
	cv, ok := httpcommon.CachedCanonicalHeader(v)
	if ok {
		return cv
	}
	cv, ok = sc.canonHeader[v]
	if ok {
		return cv
	}
	if sc.canonHeader == nil {
		sc.canonHeader = make(map[string]string)
	}
	cv = http.CanonicalHeaderKey(v)
	size := 100 + len(v)*2 // 100 bytes of map overhead + key + value
	if sc.canonHeaderKeysSize+size <= maxCachedCanonicalHeadersKeysSize {
		sc.canonHeader[v] = cv
		sc.canonHeaderKeysSize += size
	}
	return cv
}

type readFrameResult struct {
	f   Frame // valid until readMore is called
	err error

	// readMore should be called once the consumer no longer needs or
	// retains f. After readMore, f is invalid and more frames can be
	// read.
	readMore func()
}

// readFrames is the loop that reads incoming frames.
// It takes care to only read one frame at a time, blocking until the
// consumer is done with the frame.
// It's run on its own goroutine.
func (sc *serverConn) readFrames() {
	sc.srv.markNewGoroutine()
	gate := make(chan struct{})
	gateDone := func() { gate <- struct{}{} }
	for {
		f, err := sc.framer.ReadFrame()
		select {
		case sc.readFrameCh <- readFrameResult{f, err, gateDone}:
		case <-sc.doneServing:
			return
		}
		select {
		case <-gate:
		case <-sc.doneServing:
			return
		}
		if terminalReadFrameError(err) {
			return
		}
	}
}

// frameWriteResult is the message passed from writeFrameAsync to the serve goroutine.
type frameWriteResult struct {
	_   incomparable
	wr  FrameWriteRequest // what was written (or attempted)
	err error             // result of the writeFrame call
}

// writeFrameAsync runs in its own goroutine and writes a single frame
// and then reports when it's done.
// At most one goroutine can be running writeFrameAsync at a time per
// serverConn.
func (sc *serverConn) writeFrameAsync(wr FrameWriteRequest, wd *writeData) {
	sc.srv.markNewGoroutine()
	var err error
	if wd == nil {
		err = wr.write.writeFrame(sc)
	} else {
		err = sc.framer.endWrite()
	}
	sc.wroteFrameCh <- frameWriteResult{wr: wr, err: err}
}

func (sc *serverConn) closeAllStreamsOnConnClose() {
	sc.serveG.check()
	for _, st := range sc.streams {
		sc.closeStream(st, errClientDisconnected)
	}
}

func (sc *serverConn) stopShutdownTimer() {
	sc.serveG.check()
	if t := sc.shutdownTimer; t != nil {
		t.Stop()
	}
}

func (sc *serverConn) notePanic() {
	// Note: this is for serverConn.serve panicking, not http.Handler code.
	if testHookOnPanicMu != nil {
		testHookOnPanicMu.Lock()
		defer testHookOnPanicMu.Unlock()
	}
	if testHookOnPanic != nil {
		if e := recover(); e != nil {
			if testHookOnPanic(sc, e) {
				panic(e)
			}
		}
	}
}

func (sc *serverConn) serve(conf http2Config) {
	sc.serveG.check()
	defer sc.notePanic()
	defer sc.conn.Close()
	defer sc.closeAllStreamsOnConnClose()
	defer sc.stopShutdownTimer()
	defer close(sc.doneServing) // unblocks handlers trying to send

	if VerboseLogs {
		sc.vlogf("http2: server connection from %v on %p", sc.conn.RemoteAddr(), sc.hs)
	}

	settings := writeSettings{
		{SettingMaxFrameSize, conf.MaxReadFrameSize},
		{SettingMaxConcurrentStreams, sc.advMaxStreams},
		{SettingMaxHeaderListSize, sc.maxHeaderListSize()},
		{SettingHeaderTableSize, conf.MaxDecoderHeaderTableSize},
		{SettingInitialWindowSize, uint32(sc.initialStreamRecvWindowSize)},
	}
	if !disableExtendedConnectProtocol {
		settings = append(settings, Setting{SettingEnableConnectProtocol, 1})
	}
	sc.writeFrame(FrameWriteRequest{
		write: settings,
	})
	sc.unackedSettings++

	// Each connection starts with initialWindowSize inflow tokens.
	// If a higher value is configured, we add more tokens.
	if diff := conf.MaxUploadBufferPerConnection - initialWindowSize; diff > 0 {
		sc.sendWindowUpdate(nil, int(diff))
	}

	if err := sc.readPreface(); err != nil {
		sc.condlogf(err, "http2: server: error reading preface from client %v: %v", sc.conn.RemoteAddr(), err)
		return
	}
	// Now that we've got the preface, get us out of the
	// "StateNew" state. We can't go directly to idle, though.
	// Active means we read some data and anticipate a request. We'll
	// do another Active when we get a HEADERS frame.
	sc.setConnState(http.StateActive)
	sc.setConnState(http.StateIdle)

	if sc.srv.IdleTimeout > 0 {
		sc.idleTimer = sc.srv.afterFunc(sc.srv.IdleTimeout, sc.onIdleTimer)
		defer sc.idleTimer.Stop()
	}

	if conf.SendPingTimeout > 0 {
		sc.readIdleTimeout = conf.SendPingTimeout
		sc.readIdleTimer = sc.srv.afterFunc(conf.SendPingTimeout, sc.onReadIdleTimer)
		defer sc.readIdleTimer.Stop()
	}

	go sc.readFrames() // closed by defer sc.conn.Close above

	settingsTimer := sc.srv.afterFunc(firstSettingsTimeout, sc.onSettingsTimer)
	defer settingsTimer.Stop()

	lastFrameTime := sc.srv.now()
	loopNum := 0
	for {
		loopNum++
		select {
		case wr := <-sc.wantWriteFrameCh:
			if se, ok := wr.write.(StreamError); ok {
				sc.resetStream(se)
				break
			}
			sc.writeFrame(wr)
		case res := <-sc.wroteFrameCh:
			sc.wroteFrame(res)
		case res := <-sc.readFrameCh:
			lastFrameTime = sc.srv.now()
			// Process any written frames before reading new frames from the client since a
			// written frame could have triggered a new stream to be started.
			if sc.writingFrameAsync {
				select {
				case wroteRes := <-sc.wroteFrameCh:
					sc.wroteFrame(wroteRes)
				default:
				}
			}
			if !sc.processFrameFromReader(res) {
				return
			}
			res.readMore()
			if settingsTimer != nil {
				settingsTimer.Stop()
				settingsTimer = nil
			}
		case m := <-sc.bodyReadCh:
			sc.noteBodyRead(m.st, m.n)
		case msg := <-sc.serveMsgCh:
			switch v := msg.(type) {
			case func(int):
				v(loopNum) // for testing
			case *serverMessage:
				switch v {
				case settingsTimerMsg:
					sc.logf("timeout waiting for SETTINGS frames from %v", sc.conn.RemoteAddr())
					return
				case idleTimerMsg:
					sc.vlogf("connection is idle")
					sc.goAway(ErrCodeNo)
				case readIdleTimerMsg:
					sc.handlePingTimer(lastFrameTime)
				case shutdownTimerMsg:
					sc.vlogf("GOAWAY close timer fired; closing conn from %v", sc.conn.RemoteAddr())
					return
				case gracefulShutdownMsg:
					sc.startGracefulShutdownInternal()
				case handlerDoneMsg:
					sc.handlerDone()
				default:
					panic("unknown timer")
				}
			case *startPushRequest:
				sc.startPush(v)
			case func(*serverConn):
				v(sc)
			default:
				panic(fmt.Sprintf("unexpected type %T", v))
			}
		}

		// If the peer is causing us to generate a lot of control frames,
		// but not reading them from us, assume they are trying to make us
		// run out of memory.
		if sc.queuedControlFrames > maxQueuedControlFrames {
			sc.vlogf("http2: too many control frames in send queue, closing connection")
			return
		}

		// Start the shutdown timer after sending a GOAWAY. When sending GOAWAY
		// with no error code (graceful shutdown), don't start the timer until
		// all open streams have been completed.
		sentGoAway := sc.inGoAway && !sc.needToSendGoAway && !sc.writingFrame
		gracefulShutdownComplete := sc.goAwayCode == ErrCodeNo && sc.curOpenStreams() == 0
		if sentGoAway && sc.shutdownTimer == nil && (sc.goAwayCode != ErrCodeNo || gracefulShutdownComplete) {
			sc.shutDownIn(goAwayTimeout)
		}
	}
}

func (sc *serverConn) handlePingTimer(lastFrameReadTime time.Time) {
	if sc.pingSent {
<<<<<<< HEAD
		sc.vlogf("timeout waiting for PING response")
=======
		sc.logf("timeout waiting for PING response")
		if f := sc.countErrorFunc; f != nil {
			f("conn_close_lost_ping")
		}
>>>>>>> c6ad58de
		sc.conn.Close()
		return
	}

	pingAt := lastFrameReadTime.Add(sc.readIdleTimeout)
	now := sc.srv.now()
	if pingAt.After(now) {
		// We received frames since arming the ping timer.
		// Reset it for the next possible timeout.
		sc.readIdleTimer.Reset(pingAt.Sub(now))
		return
	}

	sc.pingSent = true
	// Ignore crypto/rand.Read errors: It generally can't fail, and worse case if it does
	// is we send a PING frame containing 0s.
	_, _ = rand.Read(sc.sentPingData[:])
	sc.writeFrame(FrameWriteRequest{
		write: &writePing{data: sc.sentPingData},
	})
	sc.readIdleTimer.Reset(sc.pingTimeout)
}

type serverMessage int

// Message values sent to serveMsgCh.
var (
	settingsTimerMsg    = new(serverMessage)
	idleTimerMsg        = new(serverMessage)
	readIdleTimerMsg    = new(serverMessage)
	shutdownTimerMsg    = new(serverMessage)
	gracefulShutdownMsg = new(serverMessage)
	handlerDoneMsg      = new(serverMessage)
)

func (sc *serverConn) onSettingsTimer() { sc.sendServeMsg(settingsTimerMsg) }
func (sc *serverConn) onIdleTimer()     { sc.sendServeMsg(idleTimerMsg) }
func (sc *serverConn) onReadIdleTimer() { sc.sendServeMsg(readIdleTimerMsg) }
func (sc *serverConn) onShutdownTimer() { sc.sendServeMsg(shutdownTimerMsg) }

func (sc *serverConn) sendServeMsg(msg interface{}) {
	sc.serveG.checkNotOn() // NOT
	select {
	case sc.serveMsgCh <- msg:
	case <-sc.doneServing:
	}
}

var errPrefaceTimeout = errors.New("timeout waiting for client preface")

// readPreface reads the ClientPreface greeting from the peer or
// returns errPrefaceTimeout on timeout, or an error if the greeting
// is invalid.
func (sc *serverConn) readPreface() error {
	if sc.sawClientPreface {
		return nil
	}
	errc := make(chan error, 1)
	go func() {
		// Read the client preface
		buf := make([]byte, len(ClientPreface))
		if _, err := io.ReadFull(sc.conn, buf); err != nil {
			errc <- err
		} else if !bytes.Equal(buf, clientPreface) {
			errc <- fmt.Errorf("bogus greeting %q", buf)
		} else {
			errc <- nil
		}
	}()
	timer := sc.srv.newTimer(prefaceTimeout) // TODO: configurable on *Server?
	defer timer.Stop()
	select {
	case <-timer.C():
		return errPrefaceTimeout
	case err := <-errc:
		if err == nil {
			if VerboseLogs {
				sc.vlogf("http2: server: client %v said hello", sc.conn.RemoteAddr())
			}
		}
		return err
	}
}

var errChanPool = sync.Pool{
	New: func() interface{} { return make(chan error, 1) },
}

var writeDataPool = sync.Pool{
	New: func() interface{} { return new(writeData) },
}

// writeDataFromHandler writes DATA response frames from a handler on
// the given stream.
func (sc *serverConn) writeDataFromHandler(stream *stream, data []byte, endStream bool) error {
	ch := errChanPool.Get().(chan error)
	writeArg := writeDataPool.Get().(*writeData)
	*writeArg = writeData{stream.id, data, endStream}
	err := sc.writeFrameFromHandler(FrameWriteRequest{
		write:  writeArg,
		stream: stream,
		done:   ch,
	})
	if err != nil {
		return err
	}
	var frameWriteDone bool // the frame write is done (successfully or not)
	select {
	case err = <-ch:
		frameWriteDone = true
	case <-sc.doneServing:
		return errClientDisconnected
	case <-stream.cw:
		// If both ch and stream.cw were ready (as might
		// happen on the final Write after an http.Handler
		// ends), prefer the write result. Otherwise this
		// might just be us successfully closing the stream.
		// The writeFrameAsync and serve goroutines guarantee
		// that the ch send will happen before the stream.cw
		// close.
		select {
		case err = <-ch:
			frameWriteDone = true
		default:
			return errStreamClosed
		}
	}
	errChanPool.Put(ch)
	if frameWriteDone {
		writeDataPool.Put(writeArg)
	}
	return err
}

// writeFrameFromHandler sends wr to sc.wantWriteFrameCh, but aborts
// if the connection has gone away.
//
// This must not be run from the serve goroutine itself, else it might
// deadlock writing to sc.wantWriteFrameCh (which is only mildly
// buffered and is read by serve itself). If you're on the serve
// goroutine, call writeFrame instead.
func (sc *serverConn) writeFrameFromHandler(wr FrameWriteRequest) error {
	sc.serveG.checkNotOn() // NOT
	select {
	case sc.wantWriteFrameCh <- wr:
		return nil
	case <-sc.doneServing:
		// Serve loop is gone.
		// Client has closed their connection to the server.
		return errClientDisconnected
	}
}

// writeFrame schedules a frame to write and sends it if there's nothing
// already being written.
//
// There is no pushback here (the serve goroutine never blocks). It's
// the http.Handlers that block, waiting for their previous frames to
// make it onto the wire
//
// If you're not on the serve goroutine, use writeFrameFromHandler instead.
func (sc *serverConn) writeFrame(wr FrameWriteRequest) {
	sc.serveG.check()

	// If true, wr will not be written and wr.done will not be signaled.
	var ignoreWrite bool

	// We are not allowed to write frames on closed streams. RFC 7540 Section
	// 5.1.1 says: "An endpoint MUST NOT send frames other than PRIORITY on
	// a closed stream." Our server never sends PRIORITY, so that exception
	// does not apply.
	//
	// The serverConn might close an open stream while the stream's handler
	// is still running. For example, the server might close a stream when it
	// receives bad data from the client. If this happens, the handler might
	// attempt to write a frame after the stream has been closed (since the
	// handler hasn't yet been notified of the close). In this case, we simply
	// ignore the frame. The handler will notice that the stream is closed when
	// it waits for the frame to be written.
	//
	// As an exception to this rule, we allow sending RST_STREAM after close.
	// This allows us to immediately reject new streams without tracking any
	// state for those streams (except for the queued RST_STREAM frame). This
	// may result in duplicate RST_STREAMs in some cases, but the client should
	// ignore those.
	if wr.StreamID() != 0 {
		_, isReset := wr.write.(StreamError)
		if state, _ := sc.state(wr.StreamID()); state == stateClosed && !isReset {
			ignoreWrite = true
		}
	}

	// Don't send a 100-continue response if we've already sent headers.
	// See golang.org/issue/14030.
	switch wr.write.(type) {
	case *writeResHeaders:
		wr.stream.wroteHeaders = true
	case write100ContinueHeadersFrame:
		if wr.stream.wroteHeaders {
			// We do not need to notify wr.done because this frame is
			// never written with wr.done != nil.
			if wr.done != nil {
				panic("wr.done != nil for write100ContinueHeadersFrame")
			}
			ignoreWrite = true
		}
	}

	if !ignoreWrite {
		if wr.isControl() {
			sc.queuedControlFrames++
			// For extra safety, detect wraparounds, which should not happen,
			// and pull the plug.
			if sc.queuedControlFrames < 0 {
				sc.conn.Close()
			}
		}
		sc.writeSched.Push(wr)
	}
	sc.scheduleFrameWrite()
}

// startFrameWrite starts a goroutine to write wr (in a separate
// goroutine since that might block on the network), and updates the
// serve goroutine's state about the world, updated from info in wr.
func (sc *serverConn) startFrameWrite(wr FrameWriteRequest) {
	sc.serveG.check()
	if sc.writingFrame {
		panic("internal error: can only be writing one frame at a time")
	}

	st := wr.stream
	if st != nil {
		switch st.state {
		case stateHalfClosedLocal:
			switch wr.write.(type) {
			case StreamError, handlerPanicRST, writeWindowUpdate:
				// RFC 7540 Section 5.1 allows sending RST_STREAM, PRIORITY, and WINDOW_UPDATE
				// in this state. (We never send PRIORITY from the server, so that is not checked.)
			default:
				panic(fmt.Sprintf("internal error: attempt to send frame on a half-closed-local stream: %v", wr))
			}
		case stateClosed:
			panic(fmt.Sprintf("internal error: attempt to send frame on a closed stream: %v", wr))
		}
	}
	if wpp, ok := wr.write.(*writePushPromise); ok {
		var err error
		wpp.promisedID, err = wpp.allocatePromisedID()
		if err != nil {
			sc.writingFrameAsync = false
			wr.replyToWriter(err)
			return
		}
	}

	sc.writingFrame = true
	sc.needsFrameFlush = true
	if wr.write.staysWithinBuffer(sc.bw.Available()) {
		sc.writingFrameAsync = false
		err := wr.write.writeFrame(sc)
		sc.wroteFrame(frameWriteResult{wr: wr, err: err})
	} else if wd, ok := wr.write.(*writeData); ok {
		// Encode the frame in the serve goroutine, to ensure we don't have
		// any lingering asynchronous references to data passed to Write.
		// See https://go.dev/issue/58446.
		sc.framer.startWriteDataPadded(wd.streamID, wd.endStream, wd.p, nil)
		sc.writingFrameAsync = true
		go sc.writeFrameAsync(wr, wd)
	} else {
		sc.writingFrameAsync = true
		go sc.writeFrameAsync(wr, nil)
	}
}

// errHandlerPanicked is the error given to any callers blocked in a read from
// Request.Body when the main goroutine panics. Since most handlers read in the
// main ServeHTTP goroutine, this will show up rarely.
var errHandlerPanicked = errors.New("http2: handler panicked")

// wroteFrame is called on the serve goroutine with the result of
// whatever happened on writeFrameAsync.
func (sc *serverConn) wroteFrame(res frameWriteResult) {
	sc.serveG.check()
	if !sc.writingFrame {
		panic("internal error: expected to be already writing a frame")
	}
	sc.writingFrame = false
	sc.writingFrameAsync = false

	if res.err != nil {
		sc.conn.Close()
	}

	wr := res.wr

	if writeEndsStream(wr.write) {
		st := wr.stream
		if st == nil {
			panic("internal error: expecting non-nil stream")
		}
		switch st.state {
		case stateOpen:
			// Here we would go to stateHalfClosedLocal in
			// theory, but since our handler is done and
			// the net/http package provides no mechanism
			// for closing a ResponseWriter while still
			// reading data (see possible TODO at top of
			// this file), we go into closed state here
			// anyway, after telling the peer we're
			// hanging up on them. We'll transition to
			// stateClosed after the RST_STREAM frame is
			// written.
			st.state = stateHalfClosedLocal
			// Section 8.1: a server MAY request that the client abort
			// transmission of a request without error by sending a
			// RST_STREAM with an error code of NO_ERROR after sending
			// a complete response.
			sc.resetStream(streamError(st.id, ErrCodeNo))
		case stateHalfClosedRemote:
			sc.closeStream(st, errHandlerComplete)
		}
	} else {
		switch v := wr.write.(type) {
		case StreamError:
			// st may be unknown if the RST_STREAM was generated to reject bad input.
			if st, ok := sc.streams[v.StreamID]; ok {
				sc.closeStream(st, v)
			}
		case handlerPanicRST:
			sc.closeStream(wr.stream, errHandlerPanicked)
		}
	}

	// Reply (if requested) to unblock the ServeHTTP goroutine.
	wr.replyToWriter(res.err)

	sc.scheduleFrameWrite()
}

// scheduleFrameWrite tickles the frame writing scheduler.
//
// If a frame is already being written, nothing happens. This will be called again
// when the frame is done being written.
//
// If a frame isn't being written and we need to send one, the best frame
// to send is selected by writeSched.
//
// If a frame isn't being written and there's nothing else to send, we
// flush the write buffer.
func (sc *serverConn) scheduleFrameWrite() {
	sc.serveG.check()
	if sc.writingFrame || sc.inFrameScheduleLoop {
		return
	}
	sc.inFrameScheduleLoop = true
	for !sc.writingFrameAsync {
		if sc.needToSendGoAway {
			sc.needToSendGoAway = false
			sc.startFrameWrite(FrameWriteRequest{
				write: &writeGoAway{
					maxStreamID: sc.maxClientStreamID,
					code:        sc.goAwayCode,
				},
			})
			continue
		}
		if sc.needToSendSettingsAck {
			sc.needToSendSettingsAck = false
			sc.startFrameWrite(FrameWriteRequest{write: writeSettingsAck{}})
			continue
		}
		if !sc.inGoAway || sc.goAwayCode == ErrCodeNo {
			if wr, ok := sc.writeSched.Pop(); ok {
				if wr.isControl() {
					sc.queuedControlFrames--
				}
				sc.startFrameWrite(wr)
				continue
			}
		}
		if sc.needsFrameFlush {
			sc.startFrameWrite(FrameWriteRequest{write: flushFrameWriter{}})
			sc.needsFrameFlush = false // after startFrameWrite, since it sets this true
			continue
		}
		break
	}
	sc.inFrameScheduleLoop = false
}

// startGracefulShutdown gracefully shuts down a connection. This
// sends GOAWAY with ErrCodeNo to tell the client we're gracefully
// shutting down. The connection isn't closed until all current
// streams are done.
//
// startGracefulShutdown returns immediately; it does not wait until
// the connection has shut down.
func (sc *serverConn) startGracefulShutdown() {
	sc.serveG.checkNotOn() // NOT
	sc.shutdownOnce.Do(func() { sc.sendServeMsg(gracefulShutdownMsg) })
}

// After sending GOAWAY with an error code (non-graceful shutdown), the
// connection will close after goAwayTimeout.
//
// If we close the connection immediately after sending GOAWAY, there may
// be unsent data in our kernel receive buffer, which will cause the kernel
// to send a TCP RST on close() instead of a FIN. This RST will abort the
// connection immediately, whether or not the client had received the GOAWAY.
//
// Ideally we should delay for at least 1 RTT + epsilon so the client has
// a chance to read the GOAWAY and stop sending messages. Measuring RTT
// is hard, so we approximate with 1 second. See golang.org/issue/18701.
//
// This is a var so it can be shorter in tests, where all requests uses the
// loopback interface making the expected RTT very small.
//
// TODO: configurable?
var goAwayTimeout = 1 * time.Second

func (sc *serverConn) startGracefulShutdownInternal() {
	sc.goAway(ErrCodeNo)
}

func (sc *serverConn) goAway(code ErrCode) {
	sc.serveG.check()
	if sc.inGoAway {
		if sc.goAwayCode == ErrCodeNo {
			sc.goAwayCode = code
		}
		return
	}
	sc.inGoAway = true
	sc.needToSendGoAway = true
	sc.goAwayCode = code
	sc.scheduleFrameWrite()
}

func (sc *serverConn) shutDownIn(d time.Duration) {
	sc.serveG.check()
	sc.shutdownTimer = sc.srv.afterFunc(d, sc.onShutdownTimer)
}

func (sc *serverConn) resetStream(se StreamError) {
	sc.serveG.check()
	sc.writeFrame(FrameWriteRequest{write: se})
	if st, ok := sc.streams[se.StreamID]; ok {
		st.resetQueued = true
	}
}

// processFrameFromReader processes the serve loop's read from readFrameCh from the
// frame-reading goroutine.
// processFrameFromReader returns whether the connection should be kept open.
func (sc *serverConn) processFrameFromReader(res readFrameResult) bool {
	sc.serveG.check()
	err := res.err
	if err != nil {
		if err == ErrFrameTooLarge {
			sc.goAway(ErrCodeFrameSize)
			return true // goAway will close the loop
		}
		clientGone := err == io.EOF || err == io.ErrUnexpectedEOF || isClosedConnError(err)
		if clientGone {
			// TODO: could we also get into this state if
			// the peer does a half close
			// (e.g. CloseWrite) because they're done
			// sending frames but they're still wanting
			// our open replies?  Investigate.
			// TODO: add CloseWrite to crypto/tls.Conn first
			// so we have a way to test this? I suppose
			// just for testing we could have a non-TLS mode.
			return false
		}
	} else {
		f := res.f
		if VerboseLogs {
			sc.vlogf("http2: server read frame %v", summarizeFrame(f))
		}
		err = sc.processFrame(f)
		if err == nil {
			return true
		}
	}

	switch ev := err.(type) {
	case StreamError:
		sc.resetStream(ev)
		return true
	case goAwayFlowError:
		sc.goAway(ErrCodeFlowControl)
		return true
	case ConnectionError:
		if res.f != nil {
			if id := res.f.Header().StreamID; id > sc.maxClientStreamID {
				sc.maxClientStreamID = id
			}
		}
		sc.logf("http2: server connection error from %v: %v", sc.conn.RemoteAddr(), ev)
		sc.goAway(ErrCode(ev))
		return true // goAway will handle shutdown
	default:
		if res.err != nil {
			sc.vlogf("http2: server closing client connection; error reading frame from client %s: %v", sc.conn.RemoteAddr(), err)
		} else {
			sc.logf("http2: server closing client connection: %v", err)
		}
		return false
	}
}

func (sc *serverConn) processFrame(f Frame) error {
	sc.serveG.check()

	// First frame received must be SETTINGS.
	if !sc.sawFirstSettings {
		if _, ok := f.(*SettingsFrame); !ok {
			return sc.countError("first_settings", ConnectionError(ErrCodeProtocol))
		}
		sc.sawFirstSettings = true
	}

	// Discard frames for streams initiated after the identified last
	// stream sent in a GOAWAY, or all frames after sending an error.
	// We still need to return connection-level flow control for DATA frames.
	// RFC 9113 Section 6.8.
	if sc.inGoAway && (sc.goAwayCode != ErrCodeNo || f.Header().StreamID > sc.maxClientStreamID) {

		if f, ok := f.(*DataFrame); ok {
			if !sc.inflow.take(f.Length) {
				return sc.countError("data_flow", streamError(f.Header().StreamID, ErrCodeFlowControl))
			}
			sc.sendWindowUpdate(nil, int(f.Length)) // conn-level
		}
		return nil
	}

	switch f := f.(type) {
	case *SettingsFrame:
		return sc.processSettings(f)
	case *MetaHeadersFrame:
		return sc.processHeaders(f)
	case *WindowUpdateFrame:
		return sc.processWindowUpdate(f)
	case *PingFrame:
		return sc.processPing(f)
	case *DataFrame:
		return sc.processData(f)
	case *RSTStreamFrame:
		return sc.processResetStream(f)
	case *PriorityFrame:
		return sc.processPriority(f)
	case *GoAwayFrame:
		return sc.processGoAway(f)
	case *PushPromiseFrame:
		// A client cannot push. Thus, servers MUST treat the receipt of a PUSH_PROMISE
		// frame as a connection error (Section 5.4.1) of type PROTOCOL_ERROR.
		return sc.countError("push_promise", ConnectionError(ErrCodeProtocol))
	default:
		sc.vlogf("http2: server ignoring frame: %v", f.Header())
		return nil
	}
}

func (sc *serverConn) processPing(f *PingFrame) error {
	sc.serveG.check()
	if f.IsAck() {
		if sc.pingSent && sc.sentPingData == f.Data {
			// This is a response to a PING we sent.
			sc.pingSent = false
			sc.readIdleTimer.Reset(sc.readIdleTimeout)
		}
		// 6.7 PING: " An endpoint MUST NOT respond to PING frames
		// containing this flag."
		return nil
	}
	if f.StreamID != 0 {
		// "PING frames are not associated with any individual
		// stream. If a PING frame is received with a stream
		// identifier field value other than 0x0, the recipient MUST
		// respond with a connection error (Section 5.4.1) of type
		// PROTOCOL_ERROR."
		return sc.countError("ping_on_stream", ConnectionError(ErrCodeProtocol))
	}
	sc.writeFrame(FrameWriteRequest{write: writePingAck{f}})
	return nil
}

func (sc *serverConn) processWindowUpdate(f *WindowUpdateFrame) error {
	sc.serveG.check()
	switch {
	case f.StreamID != 0: // stream-level flow control
		state, st := sc.state(f.StreamID)
		if state == stateIdle {
			// Section 5.1: "Receiving any frame other than HEADERS
			// or PRIORITY on a stream in this state MUST be
			// treated as a connection error (Section 5.4.1) of
			// type PROTOCOL_ERROR."
			return sc.countError("stream_idle", ConnectionError(ErrCodeProtocol))
		}
		if st == nil {
			// "WINDOW_UPDATE can be sent by a peer that has sent a
			// frame bearing the END_STREAM flag. This means that a
			// receiver could receive a WINDOW_UPDATE frame on a "half
			// closed (remote)" or "closed" stream. A receiver MUST
			// NOT treat this as an error, see Section 5.1."
			return nil
		}
		if !st.flow.add(int32(f.Increment)) {
			return sc.countError("bad_flow", streamError(f.StreamID, ErrCodeFlowControl))
		}
	default: // connection-level flow control
		if !sc.flow.add(int32(f.Increment)) {
			return goAwayFlowError{}
		}
	}
	sc.scheduleFrameWrite()
	return nil
}

func (sc *serverConn) processResetStream(f *RSTStreamFrame) error {
	sc.serveG.check()

	state, st := sc.state(f.StreamID)
	if state == stateIdle {
		// 6.4 "RST_STREAM frames MUST NOT be sent for a
		// stream in the "idle" state. If a RST_STREAM frame
		// identifying an idle stream is received, the
		// recipient MUST treat this as a connection error
		// (Section 5.4.1) of type PROTOCOL_ERROR.
		return sc.countError("reset_idle_stream", ConnectionError(ErrCodeProtocol))
	}
	if st != nil {
		st.cancelCtx()
		sc.closeStream(st, streamError(f.StreamID, f.ErrCode))
	}
	return nil
}

func (sc *serverConn) closeStream(st *stream, err error) {
	sc.serveG.check()
	if st.state == stateIdle || st.state == stateClosed {
		panic(fmt.Sprintf("invariant; can't close stream in state %v", st.state))
	}
	st.state = stateClosed
	if st.readDeadline != nil {
		st.readDeadline.Stop()
	}
	if st.writeDeadline != nil {
		st.writeDeadline.Stop()
	}
	if st.isPushed() {
		sc.curPushedStreams--
	} else {
		sc.curClientStreams--
	}
	delete(sc.streams, st.id)
	if len(sc.streams) == 0 {
		sc.setConnState(http.StateIdle)
		if sc.srv.IdleTimeout > 0 && sc.idleTimer != nil {
			sc.idleTimer.Reset(sc.srv.IdleTimeout)
		}
		if h1ServerKeepAlivesDisabled(sc.hs) {
			sc.startGracefulShutdownInternal()
		}
	}
	if p := st.body; p != nil {
		// Return any buffered unread bytes worth of conn-level flow control.
		// See golang.org/issue/16481
		sc.sendWindowUpdate(nil, p.Len())

		p.CloseWithError(err)
	}
	if e, ok := err.(StreamError); ok {
		if e.Cause != nil {
			err = e.Cause
		} else {
			err = errStreamClosed
		}
	}
	st.closeErr = err
	st.cancelCtx()
	st.cw.Close() // signals Handler's CloseNotifier, unblocks writes, etc
	sc.writeSched.CloseStream(st.id)
}

func (sc *serverConn) processSettings(f *SettingsFrame) error {
	sc.serveG.check()
	if f.IsAck() {
		sc.unackedSettings--
		if sc.unackedSettings < 0 {
			// Why is the peer ACKing settings we never sent?
			// The spec doesn't mention this case, but
			// hang up on them anyway.
			return sc.countError("ack_mystery", ConnectionError(ErrCodeProtocol))
		}
		return nil
	}
	if f.NumSettings() > 100 || f.HasDuplicates() {
		// This isn't actually in the spec, but hang up on
		// suspiciously large settings frames or those with
		// duplicate entries.
		return sc.countError("settings_big_or_dups", ConnectionError(ErrCodeProtocol))
	}
	if err := f.ForeachSetting(sc.processSetting); err != nil {
		return err
	}
	// TODO: judging by RFC 7540, Section 6.5.3 each SETTINGS frame should be
	// acknowledged individually, even if multiple are received before the ACK.
	sc.needToSendSettingsAck = true
	sc.scheduleFrameWrite()
	return nil
}

func (sc *serverConn) processSetting(s Setting) error {
	sc.serveG.check()
	if err := s.Valid(); err != nil {
		return err
	}
	if VerboseLogs {
		sc.vlogf("http2: server processing setting %v", s)
	}
	switch s.ID {
	case SettingHeaderTableSize:
		sc.hpackEncoder.SetMaxDynamicTableSize(s.Val)
	case SettingEnablePush:
		sc.pushEnabled = s.Val != 0
	case SettingMaxConcurrentStreams:
		sc.clientMaxStreams = s.Val
	case SettingInitialWindowSize:
		return sc.processSettingInitialWindowSize(s.Val)
	case SettingMaxFrameSize:
		sc.maxFrameSize = int32(s.Val) // the maximum valid s.Val is < 2^31
	case SettingMaxHeaderListSize:
		sc.peerMaxHeaderListSize = s.Val
	case SettingEnableConnectProtocol:
		// Receipt of this parameter by a server does not
		// have any impact
	default:
		// Unknown setting: "An endpoint that receives a SETTINGS
		// frame with any unknown or unsupported identifier MUST
		// ignore that setting."
		if VerboseLogs {
			sc.vlogf("http2: server ignoring unknown setting %v", s)
		}
	}
	return nil
}

func (sc *serverConn) processSettingInitialWindowSize(val uint32) error {
	sc.serveG.check()
	// Note: val already validated to be within range by
	// processSetting's Valid call.

	// "A SETTINGS frame can alter the initial flow control window
	// size for all current streams. When the value of
	// SETTINGS_INITIAL_WINDOW_SIZE changes, a receiver MUST
	// adjust the size of all stream flow control windows that it
	// maintains by the difference between the new value and the
	// old value."
	old := sc.initialStreamSendWindowSize
	sc.initialStreamSendWindowSize = int32(val)
	growth := int32(val) - old // may be negative
	for _, st := range sc.streams {
		if !st.flow.add(growth) {
			// 6.9.2 Initial Flow Control Window Size
			// "An endpoint MUST treat a change to
			// SETTINGS_INITIAL_WINDOW_SIZE that causes any flow
			// control window to exceed the maximum size as a
			// connection error (Section 5.4.1) of type
			// FLOW_CONTROL_ERROR."
			return sc.countError("setting_win_size", ConnectionError(ErrCodeFlowControl))
		}
	}
	return nil
}

func (sc *serverConn) processData(f *DataFrame) error {
	sc.serveG.check()
	id := f.Header().StreamID

	data := f.Data()
	state, st := sc.state(id)
	if id == 0 || state == stateIdle {
		// Section 6.1: "DATA frames MUST be associated with a
		// stream. If a DATA frame is received whose stream
		// identifier field is 0x0, the recipient MUST respond
		// with a connection error (Section 5.4.1) of type
		// PROTOCOL_ERROR."
		//
		// Section 5.1: "Receiving any frame other than HEADERS
		// or PRIORITY on a stream in this state MUST be
		// treated as a connection error (Section 5.4.1) of
		// type PROTOCOL_ERROR."
		return sc.countError("data_on_idle", ConnectionError(ErrCodeProtocol))
	}

	// "If a DATA frame is received whose stream is not in "open"
	// or "half closed (local)" state, the recipient MUST respond
	// with a stream error (Section 5.4.2) of type STREAM_CLOSED."
	if st == nil || state != stateOpen || st.gotTrailerHeader || st.resetQueued {
		// This includes sending a RST_STREAM if the stream is
		// in stateHalfClosedLocal (which currently means that
		// the http.Handler returned, so it's done reading &
		// done writing). Try to stop the client from sending
		// more DATA.

		// But still enforce their connection-level flow control,
		// and return any flow control bytes since we're not going
		// to consume them.
		if !sc.inflow.take(f.Length) {
			return sc.countError("data_flow", streamError(id, ErrCodeFlowControl))
		}
		sc.sendWindowUpdate(nil, int(f.Length)) // conn-level

		if st != nil && st.resetQueued {
			// Already have a stream error in flight. Don't send another.
			return nil
		}
		return sc.countError("closed", streamError(id, ErrCodeStreamClosed))
	}
	if st.body == nil {
		panic("internal error: should have a body in this state")
	}

	// Sender sending more than they'd declared?
	if st.declBodyBytes != -1 && st.bodyBytes+int64(len(data)) > st.declBodyBytes {
		if !sc.inflow.take(f.Length) {
			return sc.countError("data_flow", streamError(id, ErrCodeFlowControl))
		}
		sc.sendWindowUpdate(nil, int(f.Length)) // conn-level

		st.body.CloseWithError(fmt.Errorf("sender tried to send more than declared Content-Length of %d bytes", st.declBodyBytes))
		// RFC 7540, sec 8.1.2.6: A request or response is also malformed if the
		// value of a content-length header field does not equal the sum of the
		// DATA frame payload lengths that form the body.
		return sc.countError("send_too_much", streamError(id, ErrCodeProtocol))
	}
	if f.Length > 0 {
		// Check whether the client has flow control quota.
		if !takeInflows(&sc.inflow, &st.inflow, f.Length) {
			return sc.countError("flow_on_data_length", streamError(id, ErrCodeFlowControl))
		}

		if len(data) > 0 {
			st.bodyBytes += int64(len(data))
			wrote, err := st.body.Write(data)
			if err != nil {
				// The handler has closed the request body.
				// Return the connection-level flow control for the discarded data,
				// but not the stream-level flow control.
				sc.sendWindowUpdate(nil, int(f.Length)-wrote)
				return nil
			}
			if wrote != len(data) {
				panic("internal error: bad Writer")
			}
		}

		// Return any padded flow control now, since we won't
		// refund it later on body reads.
		// Call sendWindowUpdate even if there is no padding,
		// to return buffered flow control credit if the sent
		// window has shrunk.
		pad := int32(f.Length) - int32(len(data))
		sc.sendWindowUpdate32(nil, pad)
		sc.sendWindowUpdate32(st, pad)
	}
	if f.StreamEnded() {
		st.endStream()
	}
	return nil
}

func (sc *serverConn) processGoAway(f *GoAwayFrame) error {
	sc.serveG.check()
	if f.ErrCode != ErrCodeNo {
		sc.logf("http2: received GOAWAY %+v, starting graceful shutdown", f)
	} else {
		sc.vlogf("http2: received GOAWAY %+v, starting graceful shutdown", f)
	}
	sc.startGracefulShutdownInternal()
	// http://tools.ietf.org/html/rfc7540#section-6.8
	// We should not create any new streams, which means we should disable push.
	sc.pushEnabled = false
	return nil
}

// isPushed reports whether the stream is server-initiated.
func (st *stream) isPushed() bool {
	return st.id%2 == 0
}

// endStream closes a Request.Body's pipe. It is called when a DATA
// frame says a request body is over (or after trailers).
func (st *stream) endStream() {
	sc := st.sc
	sc.serveG.check()

	if st.declBodyBytes != -1 && st.declBodyBytes != st.bodyBytes {
		st.body.CloseWithError(fmt.Errorf("request declared a Content-Length of %d but only wrote %d bytes",
			st.declBodyBytes, st.bodyBytes))
	} else {
		st.body.closeWithErrorAndCode(io.EOF, st.copyTrailersToHandlerRequest)
		st.body.CloseWithError(io.EOF)
	}
	st.state = stateHalfClosedRemote
}

// copyTrailersToHandlerRequest is run in the Handler's goroutine in
// its Request.Body.Read just before it gets io.EOF.
func (st *stream) copyTrailersToHandlerRequest() {
	for k, vv := range st.trailer {
		if _, ok := st.reqTrailer[k]; ok {
			// Only copy it over it was pre-declared.
			st.reqTrailer[k] = vv
		}
	}
}

// onReadTimeout is run on its own goroutine (from time.AfterFunc)
// when the stream's ReadTimeout has fired.
func (st *stream) onReadTimeout() {
	if st.body != nil {
		// Wrap the ErrDeadlineExceeded to avoid callers depending on us
		// returning the bare error.
		st.body.CloseWithError(fmt.Errorf("%w", os.ErrDeadlineExceeded))
	}
}

// onWriteTimeout is run on its own goroutine (from time.AfterFunc)
// when the stream's WriteTimeout has fired.
func (st *stream) onWriteTimeout() {
	st.sc.writeFrameFromHandler(FrameWriteRequest{write: StreamError{
		StreamID: st.id,
		Code:     ErrCodeInternal,
		Cause:    os.ErrDeadlineExceeded,
	}})
}

func (sc *serverConn) processHeaders(f *MetaHeadersFrame) error {
	sc.serveG.check()
	id := f.StreamID
	// http://tools.ietf.org/html/rfc7540#section-5.1.1
	// Streams initiated by a client MUST use odd-numbered stream
	// identifiers. [...] An endpoint that receives an unexpected
	// stream identifier MUST respond with a connection error
	// (Section 5.4.1) of type PROTOCOL_ERROR.
	if id%2 != 1 {
		return sc.countError("headers_even", ConnectionError(ErrCodeProtocol))
	}
	// A HEADERS frame can be used to create a new stream or
	// send a trailer for an open one. If we already have a stream
	// open, let it process its own HEADERS frame (trailers at this
	// point, if it's valid).
	if st := sc.streams[f.StreamID]; st != nil {
		if st.resetQueued {
			// We're sending RST_STREAM to close the stream, so don't bother
			// processing this frame.
			return nil
		}
		// RFC 7540, sec 5.1: If an endpoint receives additional frames, other than
		// WINDOW_UPDATE, PRIORITY, or RST_STREAM, for a stream that is in
		// this state, it MUST respond with a stream error (Section 5.4.2) of
		// type STREAM_CLOSED.
		if st.state == stateHalfClosedRemote {
			return sc.countError("headers_half_closed", streamError(id, ErrCodeStreamClosed))
		}
		return st.processTrailerHeaders(f)
	}

	// [...] The identifier of a newly established stream MUST be
	// numerically greater than all streams that the initiating
	// endpoint has opened or reserved. [...]  An endpoint that
	// receives an unexpected stream identifier MUST respond with
	// a connection error (Section 5.4.1) of type PROTOCOL_ERROR.
	if id <= sc.maxClientStreamID {
		return sc.countError("stream_went_down", ConnectionError(ErrCodeProtocol))
	}
	sc.maxClientStreamID = id

	if sc.idleTimer != nil {
		sc.idleTimer.Stop()
	}

	// http://tools.ietf.org/html/rfc7540#section-5.1.2
	// [...] Endpoints MUST NOT exceed the limit set by their peer. An
	// endpoint that receives a HEADERS frame that causes their
	// advertised concurrent stream limit to be exceeded MUST treat
	// this as a stream error (Section 5.4.2) of type PROTOCOL_ERROR
	// or REFUSED_STREAM.
	if sc.curClientStreams+1 > sc.advMaxStreams {
		if sc.unackedSettings == 0 {
			// They should know better.
			return sc.countError("over_max_streams", streamError(id, ErrCodeProtocol))
		}
		// Assume it's a network race, where they just haven't
		// received our last SETTINGS update. But actually
		// this can't happen yet, because we don't yet provide
		// a way for users to adjust server parameters at
		// runtime.
		return sc.countError("over_max_streams_race", streamError(id, ErrCodeRefusedStream))
	}

	initialState := stateOpen
	if f.StreamEnded() {
		initialState = stateHalfClosedRemote
	}
	st := sc.newStream(id, 0, initialState)

	if f.HasPriority() {
		if err := sc.checkPriority(f.StreamID, f.Priority); err != nil {
			return err
		}
		sc.writeSched.AdjustStream(st.id, f.Priority)
	}

	rw, req, err := sc.newWriterAndRequest(st, f)
	if err != nil {
		return err
	}
	st.reqTrailer = req.Trailer
	if st.reqTrailer != nil {
		st.trailer = make(http.Header)
	}
	st.body = req.Body.(*requestBody).pipe // may be nil
	st.declBodyBytes = req.ContentLength

	handler := sc.handler.ServeHTTP
	if f.Truncated {
		// Their header list was too long. Send a 431 error.
		handler = handleHeaderListTooLong
	} else if err := checkValidHTTP2RequestHeaders(req.Header); err != nil {
		handler = new400Handler(err)
	}

	// The net/http package sets the read deadline from the
	// http.Server.ReadTimeout during the TLS handshake, but then
	// passes the connection off to us with the deadline already
	// set. Disarm it here after the request headers are read,
	// similar to how the http1 server works. Here it's
	// technically more like the http1 Server's ReadHeaderTimeout
	// (in Go 1.8), though. That's a more sane option anyway.
	if sc.hs.ReadTimeout > 0 {
		sc.conn.SetReadDeadline(time.Time{})
		st.readDeadline = sc.srv.afterFunc(sc.hs.ReadTimeout, st.onReadTimeout)
	}

	return sc.scheduleHandler(id, rw, req, handler)
}

func (sc *serverConn) upgradeRequest(req *http.Request) {
	sc.serveG.check()
	id := uint32(1)
	sc.maxClientStreamID = id
	st := sc.newStream(id, 0, stateHalfClosedRemote)
	st.reqTrailer = req.Trailer
	if st.reqTrailer != nil {
		st.trailer = make(http.Header)
	}
	rw := sc.newResponseWriter(st, req)

	// Disable any read deadline set by the net/http package
	// prior to the upgrade.
	if sc.hs.ReadTimeout > 0 {
		sc.conn.SetReadDeadline(time.Time{})
	}

	// This is the first request on the connection,
	// so start the handler directly rather than going
	// through scheduleHandler.
	sc.curHandlers++
	go sc.runHandler(rw, req, sc.handler.ServeHTTP)
}

func (st *stream) processTrailerHeaders(f *MetaHeadersFrame) error {
	sc := st.sc
	sc.serveG.check()
	if st.gotTrailerHeader {
		return sc.countError("dup_trailers", ConnectionError(ErrCodeProtocol))
	}
	st.gotTrailerHeader = true
	if !f.StreamEnded() {
		return sc.countError("trailers_not_ended", streamError(st.id, ErrCodeProtocol))
	}

	if len(f.PseudoFields()) > 0 {
		return sc.countError("trailers_pseudo", streamError(st.id, ErrCodeProtocol))
	}
	if st.trailer != nil {
		for _, hf := range f.RegularFields() {
			key := sc.canonicalHeader(hf.Name)
			if !httpguts.ValidTrailerHeader(key) {
				// TODO: send more details to the peer somehow. But http2 has
				// no way to send debug data at a stream level. Discuss with
				// HTTP folk.
				return sc.countError("trailers_bogus", streamError(st.id, ErrCodeProtocol))
			}
			st.trailer[key] = append(st.trailer[key], hf.Value)
		}
	}
	st.endStream()
	return nil
}

func (sc *serverConn) checkPriority(streamID uint32, p PriorityParam) error {
	if streamID == p.StreamDep {
		// Section 5.3.1: "A stream cannot depend on itself. An endpoint MUST treat
		// this as a stream error (Section 5.4.2) of type PROTOCOL_ERROR."
		// Section 5.3.3 says that a stream can depend on one of its dependencies,
		// so it's only self-dependencies that are forbidden.
		return sc.countError("priority", streamError(streamID, ErrCodeProtocol))
	}
	return nil
}

func (sc *serverConn) processPriority(f *PriorityFrame) error {
	if err := sc.checkPriority(f.StreamID, f.PriorityParam); err != nil {
		return err
	}
	sc.writeSched.AdjustStream(f.StreamID, f.PriorityParam)
	return nil
}

func (sc *serverConn) newStream(id, pusherID uint32, state streamState) *stream {
	sc.serveG.check()
	if id == 0 {
		panic("internal error: cannot create stream with id 0")
	}

	ctx, cancelCtx := context.WithCancel(sc.baseCtx)
	st := &stream{
		sc:        sc,
		id:        id,
		state:     state,
		ctx:       ctx,
		cancelCtx: cancelCtx,
	}
	st.cw.Init()
	st.flow.conn = &sc.flow // link to conn-level counter
	st.flow.add(sc.initialStreamSendWindowSize)
	st.inflow.init(sc.initialStreamRecvWindowSize)
	if sc.hs.WriteTimeout > 0 {
		st.writeDeadline = sc.srv.afterFunc(sc.hs.WriteTimeout, st.onWriteTimeout)
	}

	sc.streams[id] = st
	sc.writeSched.OpenStream(st.id, OpenStreamOptions{PusherID: pusherID})
	if st.isPushed() {
		sc.curPushedStreams++
	} else {
		sc.curClientStreams++
	}
	if sc.curOpenStreams() == 1 {
		sc.setConnState(http.StateActive)
	}

	return st
}

func (sc *serverConn) newWriterAndRequest(st *stream, f *MetaHeadersFrame) (*responseWriter, *http.Request, error) {
	sc.serveG.check()

<<<<<<< HEAD
	rp := requestParam{
		method:    f.PseudoValue("method"),
		scheme:    f.PseudoValue("scheme"),
		authority: f.PseudoValue("authority"),
		path:      f.PseudoValue("path"),
		protocol:  f.PseudoValue("protocol"),
	}

	// extended connect is disabled, so we should not see :protocol
	if disableExtendedConnectProtocol && rp.protocol != "" {
		return nil, nil, sc.countError("bad_connect", streamError(f.StreamID, ErrCodeProtocol))
=======
	rp := httpcommon.ServerRequestParam{
		Method:    f.PseudoValue("method"),
		Scheme:    f.PseudoValue("scheme"),
		Authority: f.PseudoValue("authority"),
		Path:      f.PseudoValue("path"),
		Protocol:  f.PseudoValue("protocol"),
>>>>>>> c6ad58de
	}

	// extended connect is disabled, so we should not see :protocol
	if disableExtendedConnectProtocol && rp.Protocol != "" {
		return nil, nil, sc.countError("bad_connect", streamError(f.StreamID, ErrCodeProtocol))
	}

	isConnect := rp.Method == "CONNECT"
	if isConnect {
<<<<<<< HEAD
		if rp.protocol == "" && (rp.path != "" || rp.scheme != "" || rp.authority == "") {
=======
		if rp.Protocol == "" && (rp.Path != "" || rp.Scheme != "" || rp.Authority == "") {
>>>>>>> c6ad58de
			return nil, nil, sc.countError("bad_connect", streamError(f.StreamID, ErrCodeProtocol))
		}
	} else if rp.Method == "" || rp.Path == "" || (rp.Scheme != "https" && rp.Scheme != "http") {
		// See 8.1.2.6 Malformed Requests and Responses:
		//
		// Malformed requests or responses that are detected
		// MUST be treated as a stream error (Section 5.4.2)
		// of type PROTOCOL_ERROR."
		//
		// 8.1.2.3 Request Pseudo-Header Fields
		// "All HTTP/2 requests MUST include exactly one valid
		// value for the :method, :scheme, and :path
		// pseudo-header fields"
		return nil, nil, sc.countError("bad_path_method", streamError(f.StreamID, ErrCodeProtocol))
	}

	header := make(http.Header)
	rp.Header = header
	for _, hf := range f.RegularFields() {
		header.Add(sc.canonicalHeader(hf.Name), hf.Value)
	}
	if rp.Authority == "" {
		rp.Authority = header.Get("Host")
	}
	if rp.Protocol != "" {
		header.Set(":protocol", rp.Protocol)
	}
	if rp.protocol != "" {
		rp.header.Set(":protocol", rp.protocol)
	}

	rw, req, err := sc.newWriterAndRequestNoBody(st, rp)
	if err != nil {
		return nil, nil, err
	}
	bodyOpen := !f.StreamEnded()
	if bodyOpen {
		if vv, ok := rp.Header["Content-Length"]; ok {
			if cl, err := strconv.ParseUint(vv[0], 10, 63); err == nil {
				req.ContentLength = int64(cl)
			} else {
				req.ContentLength = 0
			}
		} else {
			req.ContentLength = -1
		}
		req.Body.(*requestBody).pipe = &pipe{
			b: &dataBuffer{expected: req.ContentLength},
		}
	}
	return rw, req, nil
}

<<<<<<< HEAD
type requestParam struct {
	method                  string
	scheme, authority, path string
	protocol                string
	header                  http.Header
}

func (sc *serverConn) newWriterAndRequestNoBody(st *stream, rp requestParam) (*responseWriter, *http.Request, error) {
=======
func (sc *serverConn) newWriterAndRequestNoBody(st *stream, rp httpcommon.ServerRequestParam) (*responseWriter, *http.Request, error) {
>>>>>>> c6ad58de
	sc.serveG.check()

	var tlsState *tls.ConnectionState // nil if not scheme https
	if rp.Scheme == "https" {
		tlsState = sc.tlsState
	}

<<<<<<< HEAD
	needsContinue := httpguts.HeaderValuesContainsToken(rp.header["Expect"], "100-continue")
	if needsContinue {
		rp.header.Del("Expect")
	}
	// Merge Cookie headers into one "; "-delimited value.
	if cookies := rp.header["Cookie"]; len(cookies) > 1 {
		rp.header.Set("Cookie", strings.Join(cookies, "; "))
	}

	// Setup Trailers
	var trailer http.Header
	for _, v := range rp.header["Trailer"] {
		for _, key := range strings.Split(v, ",") {
			key = http.CanonicalHeaderKey(textproto.TrimString(key))
			switch key {
			case "Transfer-Encoding", "Trailer", "Content-Length":
				// Bogus. (copy of http1 rules)
				// Ignore.
			default:
				if trailer == nil {
					trailer = make(http.Header)
				}
				trailer[key] = nil
			}
		}
	}
	delete(rp.header, "Trailer")

	var url_ *url.URL
	var requestURI string
	if rp.method == "CONNECT" && rp.protocol == "" {
		url_ = &url.URL{Host: rp.authority}
		requestURI = rp.authority // mimic HTTP/1 server behavior
	} else {
		var err error
		url_, err = url.ParseRequestURI(rp.path)
		if err != nil {
			return nil, nil, sc.countError("bad_path", streamError(st.id, ErrCodeProtocol))
		}
		requestURI = rp.path
=======
	res := httpcommon.NewServerRequest(rp)
	if res.InvalidReason != "" {
		return nil, nil, sc.countError(res.InvalidReason, streamError(st.id, ErrCodeProtocol))
>>>>>>> c6ad58de
	}

	body := &requestBody{
		conn:          sc,
		stream:        st,
		needsContinue: res.NeedsContinue,
	}
	req := (&http.Request{
		Method:     rp.Method,
		URL:        res.URL,
		RemoteAddr: sc.remoteAddrStr,
		Header:     rp.Header,
		RequestURI: res.RequestURI,
		Proto:      "HTTP/2.0",
		ProtoMajor: 2,
		ProtoMinor: 0,
		TLS:        tlsState,
		Host:       rp.Authority,
		Body:       body,
		Trailer:    res.Trailer,
	}).WithContext(st.ctx)
	rw := sc.newResponseWriter(st, req)
	return rw, req, nil
}

func (sc *serverConn) newResponseWriter(st *stream, req *http.Request) *responseWriter {
	rws := responseWriterStatePool.Get().(*responseWriterState)
	bwSave := rws.bw
	*rws = responseWriterState{} // zero all the fields
	rws.conn = sc
	rws.bw = bwSave
	rws.bw.Reset(chunkWriter{rws})
	rws.stream = st
	rws.req = req
	return &responseWriter{rws: rws}
}

type unstartedHandler struct {
	streamID uint32
	rw       *responseWriter
	req      *http.Request
	handler  func(http.ResponseWriter, *http.Request)
}

// scheduleHandler starts a handler goroutine,
// or schedules one to start as soon as an existing handler finishes.
func (sc *serverConn) scheduleHandler(streamID uint32, rw *responseWriter, req *http.Request, handler func(http.ResponseWriter, *http.Request)) error {
	sc.serveG.check()
	maxHandlers := sc.advMaxStreams
	if sc.curHandlers < maxHandlers {
		sc.curHandlers++
		go sc.runHandler(rw, req, handler)
		return nil
	}
	if len(sc.unstartedHandlers) > int(4*sc.advMaxStreams) {
		return sc.countError("too_many_early_resets", ConnectionError(ErrCodeEnhanceYourCalm))
	}
	sc.unstartedHandlers = append(sc.unstartedHandlers, unstartedHandler{
		streamID: streamID,
		rw:       rw,
		req:      req,
		handler:  handler,
	})
	return nil
}

func (sc *serverConn) handlerDone() {
	sc.serveG.check()
	sc.curHandlers--
	i := 0
	maxHandlers := sc.advMaxStreams
	for ; i < len(sc.unstartedHandlers); i++ {
		u := sc.unstartedHandlers[i]
		if sc.streams[u.streamID] == nil {
			// This stream was reset before its goroutine had a chance to start.
			continue
		}
		if sc.curHandlers >= maxHandlers {
			break
		}
		sc.curHandlers++
		go sc.runHandler(u.rw, u.req, u.handler)
		sc.unstartedHandlers[i] = unstartedHandler{} // don't retain references
	}
	sc.unstartedHandlers = sc.unstartedHandlers[i:]
	if len(sc.unstartedHandlers) == 0 {
		sc.unstartedHandlers = nil
	}
}

// Run on its own goroutine.
func (sc *serverConn) runHandler(rw *responseWriter, req *http.Request, handler func(http.ResponseWriter, *http.Request)) {
	sc.srv.markNewGoroutine()
	defer sc.sendServeMsg(handlerDoneMsg)
	didPanic := true
	defer func() {
		rw.rws.stream.cancelCtx()
		if req.MultipartForm != nil {
			req.MultipartForm.RemoveAll()
		}
		if didPanic {
			e := recover()
			sc.writeFrameFromHandler(FrameWriteRequest{
				write:  handlerPanicRST{rw.rws.stream.id},
				stream: rw.rws.stream,
			})
			// Same as net/http:
			if e != nil && e != http.ErrAbortHandler {
				const size = 64 << 10
				buf := make([]byte, size)
				buf = buf[:runtime.Stack(buf, false)]
				sc.logf("http2: panic serving %v: %v\n%s", sc.conn.RemoteAddr(), e, buf)
			}
			return
		}
		rw.handlerDone()
	}()
	handler(rw, req)
	didPanic = false
}

func handleHeaderListTooLong(w http.ResponseWriter, r *http.Request) {
	// 10.5.1 Limits on Header Block Size:
	// .. "A server that receives a larger header block than it is
	// willing to handle can send an HTTP 431 (Request Header Fields Too
	// Large) status code"
	const statusRequestHeaderFieldsTooLarge = 431 // only in Go 1.6+
	w.WriteHeader(statusRequestHeaderFieldsTooLarge)
	io.WriteString(w, "<h1>HTTP Error 431</h1><p>Request Header Field(s) Too Large</p>")
}

// called from handler goroutines.
// h may be nil.
func (sc *serverConn) writeHeaders(st *stream, headerData *writeResHeaders) error {
	sc.serveG.checkNotOn() // NOT on
	var errc chan error
	if headerData.h != nil {
		// If there's a header map (which we don't own), so we have to block on
		// waiting for this frame to be written, so an http.Flush mid-handler
		// writes out the correct value of keys, before a handler later potentially
		// mutates it.
		errc = errChanPool.Get().(chan error)
	}
	if err := sc.writeFrameFromHandler(FrameWriteRequest{
		write:  headerData,
		stream: st,
		done:   errc,
	}); err != nil {
		return err
	}
	if errc != nil {
		select {
		case err := <-errc:
			errChanPool.Put(errc)
			return err
		case <-sc.doneServing:
			return errClientDisconnected
		case <-st.cw:
			return errStreamClosed
		}
	}
	return nil
}

// called from handler goroutines.
func (sc *serverConn) write100ContinueHeaders(st *stream) {
	sc.writeFrameFromHandler(FrameWriteRequest{
		write:  write100ContinueHeadersFrame{st.id},
		stream: st,
	})
}

// A bodyReadMsg tells the server loop that the http.Handler read n
// bytes of the DATA from the client on the given stream.
type bodyReadMsg struct {
	st *stream
	n  int
}

// called from handler goroutines.
// Notes that the handler for the given stream ID read n bytes of its body
// and schedules flow control tokens to be sent.
func (sc *serverConn) noteBodyReadFromHandler(st *stream, n int, err error) {
	sc.serveG.checkNotOn() // NOT on
	if n > 0 {
		select {
		case sc.bodyReadCh <- bodyReadMsg{st, n}:
		case <-sc.doneServing:
		}
	}
}

func (sc *serverConn) noteBodyRead(st *stream, n int) {
	sc.serveG.check()
	sc.sendWindowUpdate(nil, n) // conn-level
	if st.state != stateHalfClosedRemote && st.state != stateClosed {
		// Don't send this WINDOW_UPDATE if the stream is closed
		// remotely.
		sc.sendWindowUpdate(st, n)
	}
}

// st may be nil for conn-level
func (sc *serverConn) sendWindowUpdate32(st *stream, n int32) {
	sc.sendWindowUpdate(st, int(n))
}

// st may be nil for conn-level
func (sc *serverConn) sendWindowUpdate(st *stream, n int) {
	sc.serveG.check()
	var streamID uint32
	var send int32
	if st == nil {
		send = sc.inflow.add(n)
	} else {
		streamID = st.id
		send = st.inflow.add(n)
	}
	if send == 0 {
		return
	}
	sc.writeFrame(FrameWriteRequest{
		write:  writeWindowUpdate{streamID: streamID, n: uint32(send)},
		stream: st,
	})
}

// requestBody is the Handler's Request.Body type.
// Read and Close may be called concurrently.
type requestBody struct {
	_             incomparable
	stream        *stream
	conn          *serverConn
	closeOnce     sync.Once // for use by Close only
	sawEOF        bool      // for use by Read only
	pipe          *pipe     // non-nil if we have an HTTP entity message body
	needsContinue bool      // need to send a 100-continue
}

func (b *requestBody) Close() error {
	b.closeOnce.Do(func() {
		if b.pipe != nil {
			b.pipe.BreakWithError(errClosedBody)
		}
	})
	return nil
}

func (b *requestBody) Read(p []byte) (n int, err error) {
	if b.needsContinue {
		b.needsContinue = false
		b.conn.write100ContinueHeaders(b.stream)
	}
	if b.pipe == nil || b.sawEOF {
		return 0, io.EOF
	}
	n, err = b.pipe.Read(p)
	if err == io.EOF {
		b.sawEOF = true
	}
	if b.conn == nil && inTests {
		return
	}
	b.conn.noteBodyReadFromHandler(b.stream, n, err)
	return
}

// responseWriter is the http.ResponseWriter implementation. It's
// intentionally small (1 pointer wide) to minimize garbage. The
// responseWriterState pointer inside is zeroed at the end of a
// request (in handlerDone) and calls on the responseWriter thereafter
// simply crash (caller's mistake), but the much larger responseWriterState
// and buffers are reused between multiple requests.
type responseWriter struct {
	rws *responseWriterState
}

// Optional http.ResponseWriter interfaces implemented.
var (
	_ http.CloseNotifier = (*responseWriter)(nil)
	_ http.Flusher       = (*responseWriter)(nil)
	_ stringWriter       = (*responseWriter)(nil)
)

type responseWriterState struct {
	// immutable within a request:
	stream *stream
	req    *http.Request
	conn   *serverConn

	// TODO: adjust buffer writing sizes based on server config, frame size updates from peer, etc
	bw *bufio.Writer // writing to a chunkWriter{this *responseWriterState}

	// mutated by http.Handler goroutine:
	handlerHeader http.Header // nil until called
	snapHeader    http.Header // snapshot of handlerHeader at WriteHeader time
	trailers      []string    // set in writeChunk
	status        int         // status code passed to WriteHeader
	wroteHeader   bool        // WriteHeader called (explicitly or implicitly). Not necessarily sent to user yet.
	sentHeader    bool        // have we sent the header frame?
	handlerDone   bool        // handler has finished

	sentContentLen int64 // non-zero if handler set a Content-Length header
	wroteBytes     int64

	closeNotifierMu sync.Mutex // guards closeNotifierCh
	closeNotifierCh chan bool  // nil until first used
}

type chunkWriter struct{ rws *responseWriterState }

func (cw chunkWriter) Write(p []byte) (n int, err error) {
	n, err = cw.rws.writeChunk(p)
	if err == errStreamClosed {
		// If writing failed because the stream has been closed,
		// return the reason it was closed.
		err = cw.rws.stream.closeErr
	}
	return n, err
}

func (rws *responseWriterState) hasTrailers() bool { return len(rws.trailers) > 0 }

func (rws *responseWriterState) hasNonemptyTrailers() bool {
	for _, trailer := range rws.trailers {
		if _, ok := rws.handlerHeader[trailer]; ok {
			return true
		}
	}
	return false
}

// declareTrailer is called for each Trailer header when the
// response header is written. It notes that a header will need to be
// written in the trailers at the end of the response.
func (rws *responseWriterState) declareTrailer(k string) {
	k = http.CanonicalHeaderKey(k)
	if !httpguts.ValidTrailerHeader(k) {
		// Forbidden by RFC 7230, section 4.1.2.
		rws.conn.logf("ignoring invalid trailer %q", k)
		return
	}
	if !strSliceContains(rws.trailers, k) {
		rws.trailers = append(rws.trailers, k)
	}
}

// writeChunk writes chunks from the bufio.Writer. But because
// bufio.Writer may bypass its chunking, sometimes p may be
// arbitrarily large.
//
// writeChunk is also responsible (on the first chunk) for sending the
// HEADER response.
func (rws *responseWriterState) writeChunk(p []byte) (n int, err error) {
	if !rws.wroteHeader {
		rws.writeHeader(200)
	}

	if rws.handlerDone {
		rws.promoteUndeclaredTrailers()
	}

	isHeadResp := rws.req.Method == "HEAD"
	if !rws.sentHeader {
		rws.sentHeader = true
		var ctype, clen string
		if clen = rws.snapHeader.Get("Content-Length"); clen != "" {
			rws.snapHeader.Del("Content-Length")
			if cl, err := strconv.ParseUint(clen, 10, 63); err == nil {
				rws.sentContentLen = int64(cl)
			} else {
				clen = ""
			}
		}
		_, hasContentLength := rws.snapHeader["Content-Length"]
		if !hasContentLength && clen == "" && rws.handlerDone && bodyAllowedForStatus(rws.status) && (len(p) > 0 || !isHeadResp) {
			clen = strconv.Itoa(len(p))
		}
		_, hasContentType := rws.snapHeader["Content-Type"]
		// If the Content-Encoding is non-blank, we shouldn't
		// sniff the body. See Issue golang.org/issue/31753.
		ce := rws.snapHeader.Get("Content-Encoding")
		hasCE := len(ce) > 0
		if !hasCE && !hasContentType && bodyAllowedForStatus(rws.status) && len(p) > 0 {
			ctype = http.DetectContentType(p)
		}
		var date string
		if _, ok := rws.snapHeader["Date"]; !ok {
			// TODO(bradfitz): be faster here, like net/http? measure.
			date = rws.conn.srv.now().UTC().Format(http.TimeFormat)
		}

		for _, v := range rws.snapHeader["Trailer"] {
			foreachHeaderElement(v, rws.declareTrailer)
		}

		// "Connection" headers aren't allowed in HTTP/2 (RFC 7540, 8.1.2.2),
		// but respect "Connection" == "close" to mean sending a GOAWAY and tearing
		// down the TCP connection when idle, like we do for HTTP/1.
		// TODO: remove more Connection-specific header fields here, in addition
		// to "Connection".
		if _, ok := rws.snapHeader["Connection"]; ok {
			v := rws.snapHeader.Get("Connection")
			delete(rws.snapHeader, "Connection")
			if v == "close" {
				rws.conn.startGracefulShutdown()
			}
		}

		endStream := (rws.handlerDone && !rws.hasTrailers() && len(p) == 0) || isHeadResp
		err = rws.conn.writeHeaders(rws.stream, &writeResHeaders{
			streamID:      rws.stream.id,
			httpResCode:   rws.status,
			h:             rws.snapHeader,
			endStream:     endStream,
			contentType:   ctype,
			contentLength: clen,
			date:          date,
		})
		if err != nil {
			return 0, err
		}
		if endStream {
			return 0, nil
		}
	}
	if isHeadResp {
		return len(p), nil
	}
	if len(p) == 0 && !rws.handlerDone {
		return 0, nil
	}

	// only send trailers if they have actually been defined by the
	// server handler.
	hasNonemptyTrailers := rws.hasNonemptyTrailers()
	endStream := rws.handlerDone && !hasNonemptyTrailers
	if len(p) > 0 || endStream {
		// only send a 0 byte DATA frame if we're ending the stream.
		if err := rws.conn.writeDataFromHandler(rws.stream, p, endStream); err != nil {
			return 0, err
		}
	}

	if rws.handlerDone && hasNonemptyTrailers {
		err = rws.conn.writeHeaders(rws.stream, &writeResHeaders{
			streamID:  rws.stream.id,
			h:         rws.handlerHeader,
			trailers:  rws.trailers,
			endStream: true,
		})
		return len(p), err
	}
	return len(p), nil
}

// TrailerPrefix is a magic prefix for ResponseWriter.Header map keys
// that, if present, signals that the map entry is actually for
// the response trailers, and not the response headers. The prefix
// is stripped after the ServeHTTP call finishes and the values are
// sent in the trailers.
//
// This mechanism is intended only for trailers that are not known
// prior to the headers being written. If the set of trailers is fixed
// or known before the header is written, the normal Go trailers mechanism
// is preferred:
//
//	https://golang.org/pkg/net/http/#ResponseWriter
//	https://golang.org/pkg/net/http/#example_ResponseWriter_trailers
const TrailerPrefix = "Trailer:"

// promoteUndeclaredTrailers permits http.Handlers to set trailers
// after the header has already been flushed. Because the Go
// ResponseWriter interface has no way to set Trailers (only the
// Header), and because we didn't want to expand the ResponseWriter
// interface, and because nobody used trailers, and because RFC 7230
// says you SHOULD (but not must) predeclare any trailers in the
// header, the official ResponseWriter rules said trailers in Go must
// be predeclared, and then we reuse the same ResponseWriter.Header()
// map to mean both Headers and Trailers. When it's time to write the
// Trailers, we pick out the fields of Headers that were declared as
// trailers. That worked for a while, until we found the first major
// user of Trailers in the wild: gRPC (using them only over http2),
// and gRPC libraries permit setting trailers mid-stream without
// predeclaring them. So: change of plans. We still permit the old
// way, but we also permit this hack: if a Header() key begins with
// "Trailer:", the suffix of that key is a Trailer. Because ':' is an
// invalid token byte anyway, there is no ambiguity. (And it's already
// filtered out) It's mildly hacky, but not terrible.
//
// This method runs after the Handler is done and promotes any Header
// fields to be trailers.
func (rws *responseWriterState) promoteUndeclaredTrailers() {
	for k, vv := range rws.handlerHeader {
		if !strings.HasPrefix(k, TrailerPrefix) {
			continue
		}
		trailerKey := strings.TrimPrefix(k, TrailerPrefix)
		rws.declareTrailer(trailerKey)
		rws.handlerHeader[http.CanonicalHeaderKey(trailerKey)] = vv
	}

	if len(rws.trailers) > 1 {
		sorter := sorterPool.Get().(*sorter)
		sorter.SortStrings(rws.trailers)
		sorterPool.Put(sorter)
	}
}

func (w *responseWriter) SetReadDeadline(deadline time.Time) error {
	st := w.rws.stream
	if !deadline.IsZero() && deadline.Before(w.rws.conn.srv.now()) {
		// If we're setting a deadline in the past, reset the stream immediately
		// so writes after SetWriteDeadline returns will fail.
		st.onReadTimeout()
		return nil
	}
	w.rws.conn.sendServeMsg(func(sc *serverConn) {
		if st.readDeadline != nil {
			if !st.readDeadline.Stop() {
				// Deadline already exceeded, or stream has been closed.
				return
			}
		}
		if deadline.IsZero() {
			st.readDeadline = nil
		} else if st.readDeadline == nil {
			st.readDeadline = sc.srv.afterFunc(deadline.Sub(sc.srv.now()), st.onReadTimeout)
		} else {
			st.readDeadline.Reset(deadline.Sub(sc.srv.now()))
		}
	})
	return nil
}

func (w *responseWriter) SetWriteDeadline(deadline time.Time) error {
	st := w.rws.stream
	if !deadline.IsZero() && deadline.Before(w.rws.conn.srv.now()) {
		// If we're setting a deadline in the past, reset the stream immediately
		// so writes after SetWriteDeadline returns will fail.
		st.onWriteTimeout()
		return nil
	}
	w.rws.conn.sendServeMsg(func(sc *serverConn) {
		if st.writeDeadline != nil {
			if !st.writeDeadline.Stop() {
				// Deadline already exceeded, or stream has been closed.
				return
			}
		}
		if deadline.IsZero() {
			st.writeDeadline = nil
		} else if st.writeDeadline == nil {
			st.writeDeadline = sc.srv.afterFunc(deadline.Sub(sc.srv.now()), st.onWriteTimeout)
		} else {
			st.writeDeadline.Reset(deadline.Sub(sc.srv.now()))
		}
	})
	return nil
}

func (w *responseWriter) EnableFullDuplex() error {
	// We always support full duplex responses, so this is a no-op.
	return nil
}

func (w *responseWriter) Flush() {
	w.FlushError()
}

func (w *responseWriter) FlushError() error {
	rws := w.rws
	if rws == nil {
		panic("Header called after Handler finished")
	}
	var err error
	if rws.bw.Buffered() > 0 {
		err = rws.bw.Flush()
	} else {
		// The bufio.Writer won't call chunkWriter.Write
		// (writeChunk with zero bytes), so we have to do it
		// ourselves to force the HTTP response header and/or
		// final DATA frame (with END_STREAM) to be sent.
		_, err = chunkWriter{rws}.Write(nil)
		if err == nil {
			select {
			case <-rws.stream.cw:
				err = rws.stream.closeErr
			default:
			}
		}
	}
	return err
}

func (w *responseWriter) CloseNotify() <-chan bool {
	rws := w.rws
	if rws == nil {
		panic("CloseNotify called after Handler finished")
	}
	rws.closeNotifierMu.Lock()
	ch := rws.closeNotifierCh
	if ch == nil {
		ch = make(chan bool, 1)
		rws.closeNotifierCh = ch
		cw := rws.stream.cw
		go func() {
			cw.Wait() // wait for close
			ch <- true
		}()
	}
	rws.closeNotifierMu.Unlock()
	return ch
}

func (w *responseWriter) Header() http.Header {
	rws := w.rws
	if rws == nil {
		panic("Header called after Handler finished")
	}
	if rws.handlerHeader == nil {
		rws.handlerHeader = make(http.Header)
	}
	return rws.handlerHeader
}

// checkWriteHeaderCode is a copy of net/http's checkWriteHeaderCode.
func checkWriteHeaderCode(code int) {
	// Issue 22880: require valid WriteHeader status codes.
	// For now we only enforce that it's three digits.
	// In the future we might block things over 599 (600 and above aren't defined
	// at http://httpwg.org/specs/rfc7231.html#status.codes).
	// But for now any three digits.
	//
	// We used to send "HTTP/1.1 000 0" on the wire in responses but there's
	// no equivalent bogus thing we can realistically send in HTTP/2,
	// so we'll consistently panic instead and help people find their bugs
	// early. (We can't return an error from WriteHeader even if we wanted to.)
	if code < 100 || code > 999 {
		panic(fmt.Sprintf("invalid WriteHeader code %v", code))
	}
}

func (w *responseWriter) WriteHeader(code int) {
	rws := w.rws
	if rws == nil {
		panic("WriteHeader called after Handler finished")
	}
	rws.writeHeader(code)
}

func (rws *responseWriterState) writeHeader(code int) {
	if rws.wroteHeader {
		return
	}

	checkWriteHeaderCode(code)

	// Handle informational headers
	if code >= 100 && code <= 199 {
		// Per RFC 8297 we must not clear the current header map
		h := rws.handlerHeader

		_, cl := h["Content-Length"]
		_, te := h["Transfer-Encoding"]
		if cl || te {
			h = h.Clone()
			h.Del("Content-Length")
			h.Del("Transfer-Encoding")
		}

		rws.conn.writeHeaders(rws.stream, &writeResHeaders{
			streamID:    rws.stream.id,
			httpResCode: code,
			h:           h,
			endStream:   rws.handlerDone && !rws.hasTrailers(),
		})

		return
	}

	rws.wroteHeader = true
	rws.status = code
	if len(rws.handlerHeader) > 0 {
		rws.snapHeader = cloneHeader(rws.handlerHeader)
	}
}

func cloneHeader(h http.Header) http.Header {
	h2 := make(http.Header, len(h))
	for k, vv := range h {
		vv2 := make([]string, len(vv))
		copy(vv2, vv)
		h2[k] = vv2
	}
	return h2
}

// The Life Of A Write is like this:
//
// * Handler calls w.Write or w.WriteString ->
// * -> rws.bw (*bufio.Writer) ->
// * (Handler might call Flush)
// * -> chunkWriter{rws}
// * -> responseWriterState.writeChunk(p []byte)
// * -> responseWriterState.writeChunk (most of the magic; see comment there)
func (w *responseWriter) Write(p []byte) (n int, err error) {
	return w.write(len(p), p, "")
}

func (w *responseWriter) WriteString(s string) (n int, err error) {
	return w.write(len(s), nil, s)
}

// either dataB or dataS is non-zero.
func (w *responseWriter) write(lenData int, dataB []byte, dataS string) (n int, err error) {
	rws := w.rws
	if rws == nil {
		panic("Write called after Handler finished")
	}
	if !rws.wroteHeader {
		w.WriteHeader(200)
	}
	if !bodyAllowedForStatus(rws.status) {
		return 0, http.ErrBodyNotAllowed
	}
	rws.wroteBytes += int64(len(dataB)) + int64(len(dataS)) // only one can be set
	if rws.sentContentLen != 0 && rws.wroteBytes > rws.sentContentLen {
		// TODO: send a RST_STREAM
		return 0, errors.New("http2: handler wrote more than declared Content-Length")
	}

	if dataB != nil {
		return rws.bw.Write(dataB)
	} else {
		return rws.bw.WriteString(dataS)
	}
}

func (w *responseWriter) handlerDone() {
	rws := w.rws
	rws.handlerDone = true
	w.Flush()
	w.rws = nil
	responseWriterStatePool.Put(rws)
}

// Push errors.
var (
	ErrRecursivePush    = errors.New("http2: recursive push not allowed")
	ErrPushLimitReached = errors.New("http2: push would exceed peer's SETTINGS_MAX_CONCURRENT_STREAMS")
)

var _ http.Pusher = (*responseWriter)(nil)

func (w *responseWriter) Push(target string, opts *http.PushOptions) error {
	st := w.rws.stream
	sc := st.sc
	sc.serveG.checkNotOn()

	// No recursive pushes: "PUSH_PROMISE frames MUST only be sent on a peer-initiated stream."
	// http://tools.ietf.org/html/rfc7540#section-6.6
	if st.isPushed() {
		return ErrRecursivePush
	}

	if opts == nil {
		opts = new(http.PushOptions)
	}

	// Default options.
	if opts.Method == "" {
		opts.Method = "GET"
	}
	if opts.Header == nil {
		opts.Header = http.Header{}
	}
	wantScheme := "http"
	if w.rws.req.TLS != nil {
		wantScheme = "https"
	}

	// Validate the request.
	u, err := url.Parse(target)
	if err != nil {
		return err
	}
	if u.Scheme == "" {
		if !strings.HasPrefix(target, "/") {
			return fmt.Errorf("target must be an absolute URL or an absolute path: %q", target)
		}
		u.Scheme = wantScheme
		u.Host = w.rws.req.Host
	} else {
		if u.Scheme != wantScheme {
			return fmt.Errorf("cannot push URL with scheme %q from request with scheme %q", u.Scheme, wantScheme)
		}
		if u.Host == "" {
			return errors.New("URL must have a host")
		}
	}
	for k := range opts.Header {
		if strings.HasPrefix(k, ":") {
			return fmt.Errorf("promised request headers cannot include pseudo header %q", k)
		}
		// These headers are meaningful only if the request has a body,
		// but PUSH_PROMISE requests cannot have a body.
		// http://tools.ietf.org/html/rfc7540#section-8.2
		// Also disallow Host, since the promised URL must be absolute.
		if asciiEqualFold(k, "content-length") ||
			asciiEqualFold(k, "content-encoding") ||
			asciiEqualFold(k, "trailer") ||
			asciiEqualFold(k, "te") ||
			asciiEqualFold(k, "expect") ||
			asciiEqualFold(k, "host") {
			return fmt.Errorf("promised request headers cannot include %q", k)
		}
	}
	if err := checkValidHTTP2RequestHeaders(opts.Header); err != nil {
		return err
	}

	// The RFC effectively limits promised requests to GET and HEAD:
	// "Promised requests MUST be cacheable [GET, HEAD, or POST], and MUST be safe [GET or HEAD]"
	// http://tools.ietf.org/html/rfc7540#section-8.2
	if opts.Method != "GET" && opts.Method != "HEAD" {
		return fmt.Errorf("method %q must be GET or HEAD", opts.Method)
	}

	msg := &startPushRequest{
		parent: st,
		method: opts.Method,
		url:    u,
		header: cloneHeader(opts.Header),
		done:   errChanPool.Get().(chan error),
	}

	select {
	case <-sc.doneServing:
		return errClientDisconnected
	case <-st.cw:
		return errStreamClosed
	case sc.serveMsgCh <- msg:
	}

	select {
	case <-sc.doneServing:
		return errClientDisconnected
	case <-st.cw:
		return errStreamClosed
	case err := <-msg.done:
		errChanPool.Put(msg.done)
		return err
	}
}

type startPushRequest struct {
	parent *stream
	method string
	url    *url.URL
	header http.Header
	done   chan error
}

func (sc *serverConn) startPush(msg *startPushRequest) {
	sc.serveG.check()

	// http://tools.ietf.org/html/rfc7540#section-6.6.
	// PUSH_PROMISE frames MUST only be sent on a peer-initiated stream that
	// is in either the "open" or "half-closed (remote)" state.
	if msg.parent.state != stateOpen && msg.parent.state != stateHalfClosedRemote {
		// responseWriter.Push checks that the stream is peer-initiated.
		msg.done <- errStreamClosed
		return
	}

	// http://tools.ietf.org/html/rfc7540#section-6.6.
	if !sc.pushEnabled {
		msg.done <- http.ErrNotSupported
		return
	}

	// PUSH_PROMISE frames must be sent in increasing order by stream ID, so
	// we allocate an ID for the promised stream lazily, when the PUSH_PROMISE
	// is written. Once the ID is allocated, we start the request handler.
	allocatePromisedID := func() (uint32, error) {
		sc.serveG.check()

		// Check this again, just in case. Technically, we might have received
		// an updated SETTINGS by the time we got around to writing this frame.
		if !sc.pushEnabled {
			return 0, http.ErrNotSupported
		}
		// http://tools.ietf.org/html/rfc7540#section-6.5.2.
		if sc.curPushedStreams+1 > sc.clientMaxStreams {
			return 0, ErrPushLimitReached
		}

		// http://tools.ietf.org/html/rfc7540#section-5.1.1.
		// Streams initiated by the server MUST use even-numbered identifiers.
		// A server that is unable to establish a new stream identifier can send a GOAWAY
		// frame so that the client is forced to open a new connection for new streams.
		if sc.maxPushPromiseID+2 >= 1<<31 {
			sc.startGracefulShutdownInternal()
			return 0, ErrPushLimitReached
		}
		sc.maxPushPromiseID += 2
		promisedID := sc.maxPushPromiseID

		// http://tools.ietf.org/html/rfc7540#section-8.2.
		// Strictly speaking, the new stream should start in "reserved (local)", then
		// transition to "half closed (remote)" after sending the initial HEADERS, but
		// we start in "half closed (remote)" for simplicity.
		// See further comments at the definition of stateHalfClosedRemote.
		promised := sc.newStream(promisedID, msg.parent.id, stateHalfClosedRemote)
		rw, req, err := sc.newWriterAndRequestNoBody(promised, httpcommon.ServerRequestParam{
			Method:    msg.method,
			Scheme:    msg.url.Scheme,
			Authority: msg.url.Host,
			Path:      msg.url.RequestURI(),
			Header:    cloneHeader(msg.header), // clone since handler runs concurrently with writing the PUSH_PROMISE
		})
		if err != nil {
			// Should not happen, since we've already validated msg.url.
			panic(fmt.Sprintf("newWriterAndRequestNoBody(%+v): %v", msg.url, err))
		}

		sc.curHandlers++
		go sc.runHandler(rw, req, sc.handler.ServeHTTP)
		return promisedID, nil
	}

	sc.writeFrame(FrameWriteRequest{
		write: &writePushPromise{
			streamID:           msg.parent.id,
			method:             msg.method,
			url:                msg.url,
			h:                  msg.header,
			allocatePromisedID: allocatePromisedID,
		},
		stream: msg.parent,
		done:   msg.done,
	})
}

// foreachHeaderElement splits v according to the "#rule" construction
// in RFC 7230 section 7 and calls fn for each non-empty element.
func foreachHeaderElement(v string, fn func(string)) {
	v = textproto.TrimString(v)
	if v == "" {
		return
	}
	if !strings.Contains(v, ",") {
		fn(v)
		return
	}
	for _, f := range strings.Split(v, ",") {
		if f = textproto.TrimString(f); f != "" {
			fn(f)
		}
	}
}

// From http://httpwg.org/specs/rfc7540.html#rfc.section.8.1.2.2
var connHeaders = []string{
	"Connection",
	"Keep-Alive",
	"Proxy-Connection",
	"Transfer-Encoding",
	"Upgrade",
}

// checkValidHTTP2RequestHeaders checks whether h is a valid HTTP/2 request,
// per RFC 7540 Section 8.1.2.2.
// The returned error is reported to users.
func checkValidHTTP2RequestHeaders(h http.Header) error {
	for _, k := range connHeaders {
		if _, ok := h[k]; ok {
			return fmt.Errorf("request header %q is not valid in HTTP/2", k)
		}
	}
	te := h["Te"]
	if len(te) > 0 && (len(te) > 1 || (te[0] != "trailers" && te[0] != "")) {
		return errors.New(`request header "TE" may only be "trailers" in HTTP/2`)
	}
	return nil
}

func new400Handler(err error) http.HandlerFunc {
	return func(w http.ResponseWriter, r *http.Request) {
		http.Error(w, err.Error(), http.StatusBadRequest)
	}
}

// h1ServerKeepAlivesDisabled reports whether hs has its keep-alives
// disabled. See comments on h1ServerShutdownChan above for why
// the code is written this way.
func h1ServerKeepAlivesDisabled(hs *http.Server) bool {
	var x interface{} = hs
	type I interface {
		doKeepAlives() bool
	}
	if hs, ok := x.(I); ok {
		return !hs.doKeepAlives()
	}
	return false
}

func (sc *serverConn) countError(name string, err error) error {
	if sc == nil || sc.srv == nil {
		return err
	}
	f := sc.countErrorFunc
	if f == nil {
		return err
	}
	var typ string
	var code ErrCode
	switch e := err.(type) {
	case ConnectionError:
		typ = "conn"
		code = ErrCode(e)
	case StreamError:
		typ = "stream"
		code = ErrCode(e.Code)
	default:
		return err
	}
	codeStr := errCodeName[code]
	if codeStr == "" {
		codeStr = strconv.Itoa(int(code))
	}
	f(fmt.Sprintf("%s_%s_%s", typ, codeStr, name))
	return err
}<|MERGE_RESOLUTION|>--- conflicted
+++ resolved
@@ -1068,14 +1068,10 @@
 
 func (sc *serverConn) handlePingTimer(lastFrameReadTime time.Time) {
 	if sc.pingSent {
-<<<<<<< HEAD
-		sc.vlogf("timeout waiting for PING response")
-=======
 		sc.logf("timeout waiting for PING response")
 		if f := sc.countErrorFunc; f != nil {
 			f("conn_close_lost_ping")
 		}
->>>>>>> c6ad58de
 		sc.conn.Close()
 		return
 	}
@@ -2240,26 +2236,12 @@
 func (sc *serverConn) newWriterAndRequest(st *stream, f *MetaHeadersFrame) (*responseWriter, *http.Request, error) {
 	sc.serveG.check()
 
-<<<<<<< HEAD
-	rp := requestParam{
-		method:    f.PseudoValue("method"),
-		scheme:    f.PseudoValue("scheme"),
-		authority: f.PseudoValue("authority"),
-		path:      f.PseudoValue("path"),
-		protocol:  f.PseudoValue("protocol"),
-	}
-
-	// extended connect is disabled, so we should not see :protocol
-	if disableExtendedConnectProtocol && rp.protocol != "" {
-		return nil, nil, sc.countError("bad_connect", streamError(f.StreamID, ErrCodeProtocol))
-=======
 	rp := httpcommon.ServerRequestParam{
 		Method:    f.PseudoValue("method"),
 		Scheme:    f.PseudoValue("scheme"),
 		Authority: f.PseudoValue("authority"),
 		Path:      f.PseudoValue("path"),
 		Protocol:  f.PseudoValue("protocol"),
->>>>>>> c6ad58de
 	}
 
 	// extended connect is disabled, so we should not see :protocol
@@ -2269,11 +2251,7 @@
 
 	isConnect := rp.Method == "CONNECT"
 	if isConnect {
-<<<<<<< HEAD
-		if rp.protocol == "" && (rp.path != "" || rp.scheme != "" || rp.authority == "") {
-=======
 		if rp.Protocol == "" && (rp.Path != "" || rp.Scheme != "" || rp.Authority == "") {
->>>>>>> c6ad58de
 			return nil, nil, sc.countError("bad_connect", streamError(f.StreamID, ErrCodeProtocol))
 		}
 	} else if rp.Method == "" || rp.Path == "" || (rp.Scheme != "https" && rp.Scheme != "http") {
@@ -2301,9 +2279,6 @@
 	if rp.Protocol != "" {
 		header.Set(":protocol", rp.Protocol)
 	}
-	if rp.protocol != "" {
-		rp.header.Set(":protocol", rp.protocol)
-	}
 
 	rw, req, err := sc.newWriterAndRequestNoBody(st, rp)
 	if err != nil {
@@ -2327,18 +2302,7 @@
 	return rw, req, nil
 }
 
-<<<<<<< HEAD
-type requestParam struct {
-	method                  string
-	scheme, authority, path string
-	protocol                string
-	header                  http.Header
-}
-
-func (sc *serverConn) newWriterAndRequestNoBody(st *stream, rp requestParam) (*responseWriter, *http.Request, error) {
-=======
 func (sc *serverConn) newWriterAndRequestNoBody(st *stream, rp httpcommon.ServerRequestParam) (*responseWriter, *http.Request, error) {
->>>>>>> c6ad58de
 	sc.serveG.check()
 
 	var tlsState *tls.ConnectionState // nil if not scheme https
@@ -2346,52 +2310,9 @@
 		tlsState = sc.tlsState
 	}
 
-<<<<<<< HEAD
-	needsContinue := httpguts.HeaderValuesContainsToken(rp.header["Expect"], "100-continue")
-	if needsContinue {
-		rp.header.Del("Expect")
-	}
-	// Merge Cookie headers into one "; "-delimited value.
-	if cookies := rp.header["Cookie"]; len(cookies) > 1 {
-		rp.header.Set("Cookie", strings.Join(cookies, "; "))
-	}
-
-	// Setup Trailers
-	var trailer http.Header
-	for _, v := range rp.header["Trailer"] {
-		for _, key := range strings.Split(v, ",") {
-			key = http.CanonicalHeaderKey(textproto.TrimString(key))
-			switch key {
-			case "Transfer-Encoding", "Trailer", "Content-Length":
-				// Bogus. (copy of http1 rules)
-				// Ignore.
-			default:
-				if trailer == nil {
-					trailer = make(http.Header)
-				}
-				trailer[key] = nil
-			}
-		}
-	}
-	delete(rp.header, "Trailer")
-
-	var url_ *url.URL
-	var requestURI string
-	if rp.method == "CONNECT" && rp.protocol == "" {
-		url_ = &url.URL{Host: rp.authority}
-		requestURI = rp.authority // mimic HTTP/1 server behavior
-	} else {
-		var err error
-		url_, err = url.ParseRequestURI(rp.path)
-		if err != nil {
-			return nil, nil, sc.countError("bad_path", streamError(st.id, ErrCodeProtocol))
-		}
-		requestURI = rp.path
-=======
 	res := httpcommon.NewServerRequest(rp)
 	if res.InvalidReason != "" {
 		return nil, nil, sc.countError(res.InvalidReason, streamError(st.id, ErrCodeProtocol))
->>>>>>> c6ad58de
 	}
 
 	body := &requestBody{
