module k8s.io/perf-tests/dns/dnsperfgo

go 1.24.1

require (
<<<<<<< HEAD
	github.com/prometheus/client_golang v1.20.5
	golang.org/x/net v0.33.0
	k8s.io/apimachinery v0.31.3
	k8s.io/client-go v0.31.3
=======
	github.com/prometheus/client_golang v1.22.0
	golang.org/x/net v0.39.0
	k8s.io/apimachinery v0.32.3
	k8s.io/client-go v0.32.3
>>>>>>> c6ad58de
)

require (
	github.com/beorn7/perks v1.0.1 // indirect
	github.com/cespare/xxhash/v2 v2.3.0 // indirect
	github.com/davecgh/go-spew v1.1.2-0.20180830191138-d8f796af33cc // indirect
	github.com/emicklei/go-restful/v3 v3.11.0 // indirect
	github.com/fxamacker/cbor/v2 v2.7.0 // indirect
	github.com/go-logr/logr v1.4.2 // indirect
	github.com/go-openapi/jsonpointer v0.21.0 // indirect
	github.com/go-openapi/jsonreference v0.20.2 // indirect
	github.com/go-openapi/swag v0.23.0 // indirect
	github.com/gogo/protobuf v1.3.2 // indirect
	github.com/golang/protobuf v1.5.4 // indirect
	github.com/google/gnostic-models v0.6.8 // indirect
	github.com/google/go-cmp v0.7.0 // indirect
	github.com/google/gofuzz v1.2.0 // indirect
	github.com/google/uuid v1.6.0 // indirect
	github.com/josharian/intern v1.0.0 // indirect
	github.com/json-iterator/go v1.1.12 // indirect
	github.com/mailru/easyjson v0.7.7 // indirect
	github.com/modern-go/concurrent v0.0.0-20180306012644-bacd9c7ef1dd // indirect
	github.com/modern-go/reflect2 v1.0.2 // indirect
	github.com/munnerz/goautoneg v0.0.0-20191010083416-a7dc8b61c822 // indirect
	github.com/pkg/errors v0.9.1 // indirect
	github.com/prometheus/client_model v0.6.1 // indirect
	github.com/prometheus/common v0.62.0 // indirect
	github.com/prometheus/procfs v0.15.1 // indirect
	github.com/x448/float16 v0.8.4 // indirect
<<<<<<< HEAD
	golang.org/x/oauth2 v0.21.0 // indirect
	golang.org/x/sys v0.28.0 // indirect
	golang.org/x/term v0.27.0 // indirect
	golang.org/x/text v0.21.0 // indirect
	golang.org/x/time v0.3.0 // indirect
	google.golang.org/protobuf v1.34.2 // indirect
=======
	golang.org/x/oauth2 v0.24.0 // indirect
	golang.org/x/sys v0.32.0 // indirect
	golang.org/x/term v0.31.0 // indirect
	golang.org/x/text v0.24.0 // indirect
	golang.org/x/time v0.7.0 // indirect
	google.golang.org/protobuf v1.36.5 // indirect
	gopkg.in/evanphx/json-patch.v4 v4.12.0 // indirect
>>>>>>> c6ad58de
	gopkg.in/inf.v0 v0.9.1 // indirect
	gopkg.in/yaml.v3 v3.0.1 // indirect
<<<<<<< HEAD
	k8s.io/api v0.31.3 // indirect
=======
	k8s.io/api v0.32.3 // indirect
>>>>>>> c6ad58de
	k8s.io/klog/v2 v2.130.1 // indirect
	k8s.io/kube-openapi v0.0.0-20241105132330-32ad38e42d3f // indirect
	k8s.io/utils v0.0.0-20241104100929-3ea5e8cea738 // indirect
	sigs.k8s.io/json v0.0.0-20241010143419-9aa6b5e7a4b3 // indirect
	sigs.k8s.io/structured-merge-diff/v4 v4.4.2 // indirect
	sigs.k8s.io/yaml v1.4.0 // indirect
)<|MERGE_RESOLUTION|>--- conflicted
+++ resolved
@@ -3,17 +3,10 @@
 go 1.24.1
 
 require (
-<<<<<<< HEAD
-	github.com/prometheus/client_golang v1.20.5
-	golang.org/x/net v0.33.0
-	k8s.io/apimachinery v0.31.3
-	k8s.io/client-go v0.31.3
-=======
 	github.com/prometheus/client_golang v1.22.0
 	golang.org/x/net v0.39.0
 	k8s.io/apimachinery v0.32.3
 	k8s.io/client-go v0.32.3
->>>>>>> c6ad58de
 )
 
 require (
@@ -43,14 +36,6 @@
 	github.com/prometheus/common v0.62.0 // indirect
 	github.com/prometheus/procfs v0.15.1 // indirect
 	github.com/x448/float16 v0.8.4 // indirect
-<<<<<<< HEAD
-	golang.org/x/oauth2 v0.21.0 // indirect
-	golang.org/x/sys v0.28.0 // indirect
-	golang.org/x/term v0.27.0 // indirect
-	golang.org/x/text v0.21.0 // indirect
-	golang.org/x/time v0.3.0 // indirect
-	google.golang.org/protobuf v1.34.2 // indirect
-=======
 	golang.org/x/oauth2 v0.24.0 // indirect
 	golang.org/x/sys v0.32.0 // indirect
 	golang.org/x/term v0.31.0 // indirect
@@ -58,14 +43,9 @@
 	golang.org/x/time v0.7.0 // indirect
 	google.golang.org/protobuf v1.36.5 // indirect
 	gopkg.in/evanphx/json-patch.v4 v4.12.0 // indirect
->>>>>>> c6ad58de
 	gopkg.in/inf.v0 v0.9.1 // indirect
 	gopkg.in/yaml.v3 v3.0.1 // indirect
-<<<<<<< HEAD
-	k8s.io/api v0.31.3 // indirect
-=======
 	k8s.io/api v0.32.3 // indirect
->>>>>>> c6ad58de
 	k8s.io/klog/v2 v2.130.1 // indirect
 	k8s.io/kube-openapi v0.0.0-20241105132330-32ad38e42d3f // indirect
 	k8s.io/utils v0.0.0-20241104100929-3ea5e8cea738 // indirect
