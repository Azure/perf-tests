<<<<<<< HEAD
FROM golang:1.23.4 AS build-env
=======
FROM golang:1.24.2 AS build-env
>>>>>>> c6ad58de

ARG gopkg=k8s.io/perf-tests/util-images/access-tokens

ADD ["cmd", "/go/src/$gopkg/cmd"]
ADD ["go.mod", "/go/src/$gopkg"]
ADD ["go.sum", "/go/src/$gopkg"]

WORKDIR /go/src/$gopkg
RUN CGO_ENABLED=0 go build -o /workspace/access-tokens ./cmd

FROM scratch
WORKDIR /
COPY --from=build-env /workspace/access-tokens /access-tokens
ENTRYPOINT ["/access-tokens"]
<|MERGE_RESOLUTION|>--- conflicted
+++ resolved
@@ -1,8 +1,4 @@
-<<<<<<< HEAD
-FROM golang:1.23.4 AS build-env
-=======
 FROM golang:1.24.2 AS build-env
->>>>>>> c6ad58de
 
 ARG gopkg=k8s.io/perf-tests/util-images/access-tokens
 
